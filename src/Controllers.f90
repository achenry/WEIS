--- conflicted
+++ resolved
@@ -346,9 +346,27 @@
         END DO
         
     END SUBROUTINE ForeAftDamping
-<<<<<<< HEAD
-
-    !-------------------------------------------------------------------------------------------------------------------------------
+!-------------------------------------------------------------------------------------------------------------------------------
+    SUBROUTINE FloatingFeedback(LocalVar, CntrPar, objInst) 
+    ! FloatingFeedback defines a minimum blade pitch angle based on a lookup table provided by DISON.IN
+    !       FL_Mode = 0, No feedback
+    !       FL_Mode = 1, Proportional feedback of nacelle velocity
+        USE ROSCO_Types, ONLY : LocalVariables, ControlParameters, ObjectInstances
+        IMPLICIT NONE
+        ! Inputs
+        TYPE(ControlParameters), INTENT(IN)     :: CntrPar
+        TYPE(LocalVariables), INTENT(INOUT)     :: LocalVar 
+        TYPE(ObjectInstances), INTENT(INOUT)    :: objInst
+        ! Allocate Variables 
+        REAL(4)                      :: NACIMU_FA_AccF ! Low-pass filtered tower fore-aft acceleration
+        REAL(4)                      :: NacIMU_FA_vel ! Tower fore-aft velocity
+        
+        ! Calculate floating contribution to pitch command
+        NacIMU_FA_vel = PIController(LocalVar%NacIMU_FA_AccF, 0.0, 1.0, -100.0 , 100.0 ,LocalVar%DT, 0.0, .FALSE., objInst%instPI) ! NJA: should never reach saturation limits....
+        LocalVar%Fl_PitCom = (0.0 - NacIMU_FA_vel) * CntrPar%FL_Kp
+
+    END SUBROUTINE FloatingFeedback
+!-------------------------------------------------------------------------------------------------------------------------------
     SUBROUTINE FlapControl(avrSWAP, CntrPar, LocalVar, objInst)
         ! Yaw rate controller
         !       Y_ControlMode = 0, No yaw control
@@ -408,26 +426,4 @@
             RETURN
         ENDIF
     END SUBROUTINE FlapControl
-=======
-!-------------------------------------------------------------------------------------------------------------------------------
-    SUBROUTINE FloatingFeedback(LocalVar, CntrPar, objInst) 
-    ! FloatingFeedback defines a minimum blade pitch angle based on a lookup table provided by DISON.IN
-    !       FL_Mode = 0, No feedback
-    !       FL_Mode = 1, Proportional feedback of nacelle velocity
-        USE ROSCO_Types, ONLY : LocalVariables, ControlParameters, ObjectInstances
-        IMPLICIT NONE
-        ! Inputs
-        TYPE(ControlParameters), INTENT(IN)     :: CntrPar
-        TYPE(LocalVariables), INTENT(INOUT)     :: LocalVar 
-        TYPE(ObjectInstances), INTENT(INOUT)    :: objInst
-        ! Allocate Variables 
-        REAL(4)                      :: NACIMU_FA_AccF ! Low-pass filtered tower fore-aft acceleration
-        REAL(4)                      :: NacIMU_FA_vel ! Tower fore-aft velocity
-        
-        ! Calculate floating contribution to pitch command
-        NacIMU_FA_vel = PIController(LocalVar%NacIMU_FA_AccF, 0.0, 1.0, -100.0 , 100.0 ,LocalVar%DT, 0.0, .FALSE., objInst%instPI) ! NJA: should never reach saturation limits....
-        LocalVar%Fl_PitCom = (0.0 - NacIMU_FA_vel) * CntrPar%FL_Kp
-
-    END SUBROUTINE FloatingFeedback
->>>>>>> dcbb2bc9
 END MODULE Controllers