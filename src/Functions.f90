--- conflicted
+++ resolved
@@ -232,13 +232,10 @@
     !       4| a    b   c
     !       5| d    e   f
     !       6| g    H   i
-<<<<<<< HEAD
+
+        USE ROSCO_Types, ONLY : ErrorVariables
         USE ieee_arithmetic
-=======
-
-        USE ROSCO_Types, ONLY : ErrorVariables
-
->>>>>>> fe71ce42
+        
         IMPLICIT NONE
     
         ! Inputs
