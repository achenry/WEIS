MODULE ReadSetParameters

    USE, INTRINSIC :: ISO_C_Binding

USE Constants
USE Functions

    IMPLICIT NONE

CONTAINS
    ! -----------------------------------------------------------------------------------
    ! Read all constant control parameters from DISCON.IN parameter file
    SUBROUTINE ReadControlParameterFileSub(CntrPar)
        USE ROSCO_Types, ONLY : ControlParameters

        INTEGER(4), PARAMETER :: UnControllerParameters = 89
        TYPE(ControlParameters), INTENT(INOUT) :: CntrPar
        
        OPEN(unit=UnControllerParameters, file='DISCON.IN', status='old', action='read')
        
        !----------------------- HEADER ------------------------
        READ(UnControllerParameters, *)
        READ(UnControllerParameters, *)
        READ(UnControllerParameters, *)

        !----------------------- DEBUG --------------------------
        READ(UnControllerParameters, *) 
        READ(UnControllerParameters, *) CntrPar%LoggingLevel
        READ(UnControllerParameters, *) 

        !----------------- CONTROLLER FLAGS ---------------------
        READ(UnControllerParameters, *)
        READ(UnControllerParameters, *) CntrPar%F_LPFType
        READ(UnControllerParameters, *) CntrPar%F_NotchType
        READ(UnControllerParameters, *) CntrPar%IPC_ControlMode
        READ(UnControllerParameters, *) CntrPar%VS_ControlMode
        READ(UnControllerParameters, *) CntrPar%PC_ControlMode
        READ(UnControllerParameters, *) CntrPar%Y_ControlMode        
        READ(UnControllerParameters, *) CntrPar%SS_Mode        
        READ(UnControllerParameters, *) CntrPar%WE_Mode        
        READ(UnControllerParameters, *) CntrPar%PS_Mode        
        READ(UnControllerParameters, *) CntrPar%Flp_Mode        
        READ(UnControllerParameters, *)

        !----------------- FILTER CONSTANTS ---------------------
        READ(UnControllerParameters, *)        
        READ(UnControllerParameters, *) CntrPar%F_LPFCornerFreq
        READ(UnControllerParameters, *) CntrPar%F_LPFDamping
        READ(UnControllerParameters, *) CntrPar%F_NotchCornerFreq
        ALLOCATE(CntrPar%F_NotchBetaNumDen(2))
        READ(UnControllerParameters,*) CntrPar%F_NotchBetaNumDen
        READ(UnControllerParameters,*) CntrPar%F_SSCornerFreq
        READ(UnControllerParameters, *)

        !----------- BLADE PITCH CONTROLLER CONSTANTS -----------
        READ(UnControllerParameters, *)
        READ(UnControllerParameters, *) CntrPar%PC_GS_n
        ALLOCATE(CntrPar%PC_GS_angles(CntrPar%PC_GS_n))
        READ(UnControllerParameters,*) CntrPar%PC_GS_angles
        ALLOCATE(CntrPar%PC_GS_KP(CntrPar%PC_GS_n))
        READ(UnControllerParameters,*) CntrPar%PC_GS_KP
        ALLOCATE(CntrPar%PC_GS_KI(CntrPar%PC_GS_n))
        READ(UnControllerParameters,*) CntrPar%PC_GS_KI
        ALLOCATE(CntrPar%PC_GS_KD(CntrPar%PC_GS_n))
        READ(UnControllerParameters,*) CntrPar%PC_GS_KD
        ALLOCATE(CntrPar%PC_GS_TF(CntrPar%PC_GS_n))
        READ(UnControllerParameters,*) CntrPar%PC_GS_TF
        READ(UnControllerParameters, *) CntrPar%PC_MaxPit
        READ(UnControllerParameters, *) CntrPar%PC_MinPit
        READ(UnControllerParameters, *) CntrPar%PC_MaxRat
        READ(UnControllerParameters, *) CntrPar%PC_MinRat
        READ(UnControllerParameters, *) CntrPar%PC_RefSpd
        READ(UnControllerParameters, *) CntrPar%PC_FinePit
        READ(UnControllerParameters, *) CntrPar%PC_Switch
        !-- sine pitch excitiation --
        READ(UnControllerParameters, *) CntrPar%Z_EnableSine
        READ(UnControllerParameters, *) CntrPar%Z_PitchAmplitude
        READ(UnControllerParameters, *) CntrPar%Z_PitchFrequency
        READ(UnControllerParameters, *)

        !------------------- IPC CONSTANTS -----------------------
        READ(UnControllerParameters, *) 
        READ(UnControllerParameters, *) CntrPar%IPC_IntSat
        ALLOCATE(CntrPar%IPC_KI(2))
        READ(UnControllerParameters,*) CntrPar%IPC_KI
        ALLOCATE(CntrPar%IPC_aziOffset(2))
        READ(UnControllerParameters,*) CntrPar%IPC_aziOffset
        READ(UnControllerParameters, *) CntrPar%IPC_CornerFreqAct
        READ(UnControllerParameters, *)

        !------------ VS TORQUE CONTROL CONSTANTS ----------------
        READ(UnControllerParameters, *)
        READ(UnControllerParameters, *) CntrPar%VS_GenEff
        READ(UnControllerParameters, *) CntrPar%VS_ArSatTq
        READ(UnControllerParameters, *) CntrPar%VS_MaxRat
        READ(UnControllerParameters, *) CntrPar%VS_MaxTq
        READ(UnControllerParameters, *) CntrPar%VS_MinTq
        READ(UnControllerParameters, *) CntrPar%VS_MinOMSpd
        READ(UnControllerParameters, *) CntrPar%VS_Rgn2K
        READ(UnControllerParameters, *) CntrPar%VS_RtPwr
        READ(UnControllerParameters, *) CntrPar%VS_RtTq
        READ(UnControllerParameters, *) CntrPar%VS_RefSpd
        READ(UnControllerParameters, *) CntrPar%VS_n
        ALLOCATE(CntrPar%VS_KP(CntrPar%VS_n))
        READ(UnControllerParameters,*) CntrPar%VS_KP
        ALLOCATE(CntrPar%VS_KI(CntrPar%VS_n))
        READ(UnControllerParameters,*) CntrPar%VS_KI
        READ(UnControllerParameters,*) CntrPar%VS_TSRopt
        READ(UnControllerParameters, *)

        !------- Setpoint Smoother --------------------------------
        READ(UnControllerParameters, *)
        READ(UnControllerParameters, *) CntrPar%SS_VSGain
        READ(UnControllerParameters, *) CntrPar%SS_PCGain
        READ(UnControllerParameters, *) 

        !------------ WIND SPEED ESTIMATOR CONTANTS --------------
        READ(UnControllerParameters, *)
        READ(UnControllerParameters, *) CntrPar%WE_BladeRadius
        READ(UnControllerParameters, *) CntrPar%WE_CP_n
        ALLOCATE(CntrPar%WE_CP(CntrPar%WE_CP_n))
        READ(UnControllerParameters, *) CntrPar%WE_CP
        READ(UnControllerParameters, *) CntrPar%WE_Gamma
        READ(UnControllerParameters, *) CntrPar%WE_GearboxRatio
        READ(UnControllerParameters, *) CntrPar%WE_Jtot
        READ(UnControllerParameters, *) CntrPar%WE_RhoAir
        READ(UnControllerParameters, *) CntrPar%PerfFileName
        ALLOCATE(CntrPar%PerfTableSize(2))
        READ(UnControllerParameters, *) CntrPar%PerfTableSize
        READ(UnControllerParameters, *) CntrPar%WE_FOPoles_N
        ALLOCATE(CntrPar%WE_FOPoles_v(CntrPar%WE_FOPoles_n))
        READ(UnControllerParameters, *) CntrPar%WE_FOPoles_v
        ALLOCATE(CntrPar%WE_FOPoles(CntrPar%WE_FOPoles_n))
        READ(UnControllerParameters, *) CntrPar%WE_FOPoles

        READ(UnControllerParameters, *)

        !-------------- YAW CONTROLLER CONSTANTS -----------------
        READ(UnControllerParameters, *)
        READ(UnControllerParameters, *) CntrPar%Y_ErrThresh
        READ(UnControllerParameters, *) CntrPar%Y_IPC_IntSat
        READ(UnControllerParameters, *) CntrPar%Y_IPC_n
        ALLOCATE(CntrPar%Y_IPC_KP(CntrPar%Y_IPC_n))
        READ(UnControllerParameters,*) CntrPar%Y_IPC_KP
        ALLOCATE(CntrPar%Y_IPC_KI(CntrPar%Y_IPC_n))
        READ(UnControllerParameters,*) CntrPar%Y_IPC_KI
        READ(UnControllerParameters, *) CntrPar%Y_IPC_omegaLP
        READ(UnControllerParameters, *) CntrPar%Y_IPC_zetaLP
        READ(UnControllerParameters, *) CntrPar%Y_MErrSet
        READ(UnControllerParameters, *) CntrPar%Y_omegaLPFast
        READ(UnControllerParameters, *) CntrPar%Y_omegaLPSlow
        READ(UnControllerParameters, *) CntrPar%Y_Rate
        READ(UnControllerParameters, *)

        !------------ FORE-AFT TOWER DAMPER CONSTANTS ------------
        READ(UnControllerParameters, *)      
        READ(UnControllerParameters, *) CntrPar%FA_KI  
        READ(UnControllerParameters, *) CntrPar%FA_HPFCornerFreq
        READ(UnControllerParameters, *) CntrPar%FA_IntSat
        READ(UnControllerParameters, *)      

        !------------ PEAK SHAVING ------------
        READ(UnControllerParameters, *)      
        READ(UnControllerParameters, *) CntrPar%PS_BldPitchMin_N  
        ALLOCATE(CntrPar%PS_WindSpeeds(CntrPar%PS_BldPitchMin_N))
        READ(UnControllerParameters, *) CntrPar%PS_WindSpeeds
        ALLOCATE(CntrPar%PS_BldPitchMin(CntrPar%PS_BldPitchMin_N))
        READ(UnControllerParameters, *) CntrPar%PS_BldPitchMin
<<<<<<< HEAD
        READ(UnControllerParameters, *)      

        !------------ FLAP ACTUATOR ------------
        READ(UnControllerParameters, *)      
        READ(UnControllerParameters, *) CntrPar%Flp_Angle
=======

        !------------ Flap Controller ------------
        READ(UnControllerParameters, *)      
        READ(UnControllerParameters, *) CntrPar%Flp_Angle 
        READ(UnControllerParameters, *)    
>>>>>>> f53c3b78
        ! END OF INPUT FILE    
        
        !------------------- CALCULATED CONSTANTS -----------------------
        CntrPar%PC_RtTq99 = CntrPar%VS_RtTq*0.99
        CntrPar%VS_MinOMTq = CntrPar%VS_Rgn2K*CntrPar%VS_MinOMSpd**2
        CntrPar%VS_MaxOMTq = CntrPar%VS_Rgn2K*CntrPar%VS_RefSpd**2
        CntrPar%VS_Rgn3Pitch = CntrPar%PC_FinePit + CntrPar%PC_Switch
        
        CLOSE(UnControllerParameters)
        
        !------------------- HOUSEKEEPING -----------------------
        CntrPar%PerfFileName = TRIM(CntrPar%PerfFileName)

    END SUBROUTINE ReadControlParameterFileSub
    ! -----------------------------------------------------------------------------------
    ! Calculate setpoints for primary control actions    
    SUBROUTINE ComputeVariablesSetpoints(CntrPar, LocalVar, objInst)
        USE ROSCO_Types, ONLY : ControlParameters, LocalVariables, ObjectInstances
        
        ! Allocate variables
        TYPE(ControlParameters), INTENT(INOUT)  :: CntrPar
        TYPE(LocalVariables), INTENT(INOUT)     :: LocalVar
        TYPE(ObjectInstances), INTENT(INOUT)    :: objInst

        REAL(4)                                 :: VS_RefSpd        ! Referece speed for variable speed torque controller, [rad/s] 
        REAL(4)                                 :: PC_RefSpd        ! Referece speed for pitch controller, [rad/s] 
        REAL(4)                                 :: Omega_op         ! Optimal TSR-tracking generator speed, [rad/s]
        REAL(4)                                 :: WE_Vw_f          ! Filtered Wind Speed Estimate
        ! temp
        ! REAL(4)                                 :: VS_TSRop = 7.5

        ! ----- Calculate yaw misalignment error -----
        LocalVar%Y_MErr = LocalVar%Y_M + CntrPar%Y_MErrSet ! Yaw-alignment error
        
        ! ----- Pitch controller speed and power error -----
        ! Implement setpoint smoothing
        IF (LocalVar%SS_DelOmegaF < 0) THEN
            PC_RefSpd = CntrPar%PC_RefSpd - LocalVar%SS_DelOmegaF
        ELSE
            PC_RefSpd = CntrPar%PC_RefSpd
        ENDIF
        LocalVar%PC_SpdErr = PC_RefSpd - LocalVar%GenSpeedF            ! Speed error
        LocalVar%PC_PwrErr = CntrPar%VS_RtPwr - LocalVar%VS_GenPwr             ! Power error
        
        ! ----- Torque controller reference errors -----
        ! Define VS reference generator speed [rad/s]
        IF (CntrPar%VS_ControlMode == 2) THEN
            WE_Vw_f = LPFilter(LocalVar%We_Vw, LocalVar%DT, 0.625, LocalVar%iStatus, .FALSE., objInst%instLPF)
            ! WE_Vw_f = LocalVar%We_Vw
            VS_RefSpd = (CntrPar%VS_TSRopt * WE_Vw_f / CntrPar%WE_BladeRadius) * CntrPar%WE_GearboxRatio
            VS_RefSpd = saturate(VS_RefSpd,CntrPar%VS_MinOMSpd, CntrPar%VS_RefSpd)
        ELSE
            VS_RefSpd = CntrPar%VS_RefSpd
        ENDIF 
        
        ! Implement setpoint smoothing
        IF (LocalVar%SS_DelOmegaF > 0) THEN
            VS_RefSpd = VS_RefSpd - LocalVar%SS_DelOmegaF
        ENDIF

        ! TSR-tracking reference error
        IF (CntrPar%VS_ControlMode == 2) THEN
            LocalVar%VS_SpdErr = VS_RefSpd - LocalVar%GenSpeedF
            LocalVar%TestType = VS_RefSpd
        ENDIF

        ! Define transition region setpoint errors
        LocalVar%VS_SpdErrAr = VS_RefSpd - LocalVar%GenSpeedF               ! Current speed error - Region 2.5 PI-control (Above Rated)
        LocalVar%VS_SpdErrBr = CntrPar%VS_MinOMSpd - LocalVar%GenSpeedF     ! Current speed error - Region 1.5 PI-control (Below Rated)
    
    
    END SUBROUTINE ComputeVariablesSetpoints
    ! -----------------------------------------------------------------------------------
    ! Read avrSWAP array passed from ServoDyn    
    SUBROUTINE ReadAvrSWAP(avrSWAP, LocalVar)
        USE ROSCO_Types, ONLY : LocalVariables
    
        REAL(C_FLOAT), INTENT(INOUT) :: avrSWAP(*)   ! The swap array, used to pass data to, and receive data from, the DLL controller.
        TYPE(LocalVariables), INTENT(INOUT) :: LocalVar
        
        ! Load variables from calling program (See Appendix A of Bladed User's Guide):
        LocalVar%iStatus = NINT(avrSWAP(1))
        LocalVar%Time = avrSWAP(2)
        LocalVar%DT = avrSWAP(3)
        LocalVar%VS_MechGenPwr = avrSWAP(14)
        LocalVar%VS_GenPwr = avrSWAP(15)
        LocalVar%GenSpeed = avrSWAP(20)
        LocalVar%RotSpeed = avrSWAP(21)
        LocalVar%GenTqMeas = avrSWAP(23)
        LocalVar%Y_M = avrSWAP(24)
        LocalVar%HorWindV = avrSWAP(27)
        LocalVar%rootMOOP(1) = avrSWAP(30)
        LocalVar%rootMOOP(2) = avrSWAP(31)
        LocalVar%rootMOOP(3) = avrSWAP(32)
        LocalVar%FA_Acc = avrSWAP(53)
        LocalVar%Azimuth = avrSWAP(60)
        LocalVar%NumBl = NINT(avrSWAP(61))
<<<<<<< HEAD
        LocalVar%BlPitch(1) = avrSWAP(4)
        LocalVar%BlPitch(2) = avrSWAP(33)
        LocalVar%BlPitch(3) = avrSWAP(34)

        ! BLADE FLAPS - zero for now
        LocalVar%Flp_Angle(1) = 0
        LocalVar%Flp_Angle(2) = 0
        LocalVar%Flp_Angle(3) = 0


        ! ! --- NJA: sometimes feedback bath the previous pitch command helps for numerical stability, sometimes it does not...
        ! LocalVar%BlPitch(1) = LocalVar%PitCom(1)
        ! LocalVar%BlPitch(2) = LocalVar%PitCom(2)
        ! LocalVar%BlPitch(3) = LocalVar%PitCom(3)
=======

          ! --- NJA: usually feedback back the previous pitch command helps for numerical stability, sometimes it does not...
        IF (LocalVar%iStatus == 0) THEN
            LocalVar%BlPitch(1) = avrSWAP(4)
            LocalVar%BlPitch(2) = avrSWAP(33)
            LocalVar%BlPitch(3) = avrSWAP(34)
        ELSE
            LocalVar%BlPitch(1) = LocalVar%PitCom(1)
            LocalVar%BlPitch(2) = LocalVar%PitCom(2)
            LocalVar%BlPitch(3) = LocalVar%PitCom(3)      
        ENDIF
>>>>>>> f53c3b78

    END SUBROUTINE ReadAvrSWAP
    ! -----------------------------------------------------------------------------------
    ! Check for errors before any execution
    SUBROUTINE Assert(LocalVar, CntrPar, avrSWAP, aviFAIL, ErrMsg, size_avcMSG)
        USE, INTRINSIC :: ISO_C_Binding
        USE ROSCO_Types, ONLY : LocalVariables, ControlParameters
    
        IMPLICIT NONE
    
        ! Inputs
        TYPE(ControlParameters), INTENT(IN)     :: CntrPar
        TYPE(LocalVariables), INTENT(IN)        :: LocalVar
        INTEGER(4), INTENT(IN)                  :: size_avcMSG
        REAL(C_FLOAT), INTENT(IN)               :: avrSWAP(*)          ! The swap array, used to pass data to, and receive data from, the DLL controller.
        
        ! Outputs
        INTEGER(C_INT), INTENT(OUT)             :: aviFAIL             ! A flag used to indicate the success of this DLL call set as follows: 0 if the DLL call was successful, >0 if the DLL call was successful but cMessage should be issued as a warning messsage, <0 if the DLL call was unsuccessful or for any other reason the simulation is to be stopped at this point with cMessage as the error message.
        CHARACTER(size_avcMSG-1), INTENT(OUT)   :: ErrMsg              ! a Fortran version of the C string argument (not considered an array here) [subtract 1 for the C null-character]
        
        ! Local
        
        !..............................................................................................................................
        ! Check validity of input parameters:
        !..............................................................................................................................
        
        IF ((CntrPar%F_LPFType > 2.0) .OR. (CntrPar%F_LPFType < 1.0)) THEN
            aviFAIL = -1
            ErrMsg  = 'F_LPFType must be 1 or 2.'
        ENDIF
        
        IF ((CntrPar%F_LPFDamping > 1.0) .OR. (CntrPar%F_LPFDamping < 0.0)) THEN
            aviFAIL = -1
            ErrMsg  = 'Filter damping coefficient must be between [0, 1]'
        ENDIF
        
        IF (CntrPar%IPC_CornerFreqAct < 0.0) THEN
            aviFAIL = -1
            ErrMsg  = 'Corner frequency of IPC actuator model must be positive, or set to 0 to disable.'
        ENDIF
        
        IF (CntrPar%F_LPFCornerFreq <= 0.0) THEN
            aviFAIL = -1
            ErrMsg  = 'CornerFreq must be greater than zero.'
        ENDIF
        
        IF ((CntrPar%IPC_ControlMode > 0) .AND. (CntrPar%Y_ControlMode > 1)) THEN
            aviFAIL = -1
            ErrMsg  = 'IPC control for load reductions and yaw-by-IPC cannot be activated simultaneously'
        ENDIF
        
        IF (LocalVar%DT <= 0.0) THEN
            aviFAIL = -1
            ErrMsg  = 'DT must be greater than zero.'
        ENDIF
        
        IF (CntrPar%VS_MaxRat <= 0.0) THEN
            aviFAIL =  -1
            ErrMsg  = 'VS_MaxRat must be greater than zero.'
        ENDIF
        
        IF (CntrPar%VS_RtTq < 0.0) THEN
            aviFAIL = -1
            ErrMsg  = 'VS_RtTq must not be negative.'
        ENDIF
        
        IF (CntrPar%VS_Rgn2K < 0.0) THEN
            aviFAIL = -1
            ErrMsg  = 'VS_Rgn2K must not be negative.'
        ENDIF
        
        IF (CntrPar%VS_MaxTq < CntrPar%VS_RtTq) THEN
            aviFAIL = -1
            ErrMsg  = 'VS_RtTq must not be greater than VS_MaxTq.'
        ENDIF
        
        IF (CntrPar%VS_KP(1) > 0.0) THEN
            aviFAIL = -1
            ErrMsg  = 'VS_KP must be greater than zero.'
        ENDIF
        
        IF (CntrPar%VS_KI(1) > 0.0) THEN
            aviFAIL = -1
            ErrMsg  = 'VS_KI must be greater than zero.'
        ENDIF
        
        IF (CntrPar%PC_RefSpd <= 0.0) THEN
            aviFAIL = -1
            ErrMsg  = 'PC_RefSpd must be greater than zero.'
        ENDIF
        
        IF (CntrPar%PC_MaxRat <= 0.0) THEN
            aviFAIL = -1
            ErrMsg  = 'PC_MaxRat must be greater than zero.'
        ENDIF
        
        IF (CntrPar%PC_MinPit >= CntrPar%PC_MaxPit)  THEN
            aviFAIL = -1
            ErrMsg  = 'PC_MinPit must be less than PC_MaxPit.'
        ENDIF
        
        IF (CntrPar%IPC_KI(1) < 0.0)  THEN
            aviFAIL = -1
            ErrMsg  = 'IPC_KI(1) must be zero or greater than zero.'
        ENDIF
        
        IF (CntrPar%IPC_KI(2) < 0.0)  THEN
            aviFAIL = -1
            ErrMsg  = 'IPC_KI(2) must be zero or greater than zero.'
        ENDIF
        
        ! ---- Yaw Control ----
        IF (CntrPar%Y_ControlMode > 0) THEN
            IF (CntrPar%Y_IPC_omegaLP <= 0.0)  THEN
                aviFAIL = -1
                ErrMsg  = 'Y_IPC_omegaLP must be greater than zero.'
            ENDIF
            
            IF (CntrPar%Y_IPC_zetaLP <= 0.0)  THEN
                aviFAIL = -1
                ErrMsg  = 'Y_IPC_zetaLP must be greater than zero.'
            ENDIF
            
            IF (CntrPar%Y_ErrThresh <= 0.0)  THEN
                aviFAIL = -1
                ErrMsg  = 'Y_ErrThresh must be greater than zero.'
            ENDIF
            
            IF (CntrPar%Y_Rate <= 0.0)  THEN
                aviFAIL = -1
                ErrMsg  = 'CntrPar%Y_Rate must be greater than zero.'
            ENDIF
            
            IF (CntrPar%Y_omegaLPFast <= 0.0)  THEN
                aviFAIL = -1
                ErrMsg  = 'Y_omegaLPFast must be greater than zero.'
            ENDIF
            
            IF (CntrPar%Y_omegaLPSlow <= 0.0)  THEN
                aviFAIL = -1
                ErrMsg  = 'Y_omegaLPSlow must be greater than zero.'
            ENDIF
        ENDIF
        ! Abort if the user has not requested a pitch angle actuator (See Appendix A
        ! of Bladed User's Guide):
        IF (NINT(avrSWAP(10)) /= 0)  THEN ! .TRUE. if a pitch angle actuator hasn't been requested
            aviFAIL = -1
            ErrMsg  = 'Pitch angle actuator not requested.'
        ENDIF
        
        IF (NINT(avrSWAP(28)) == 0 .AND. ((CntrPar%IPC_ControlMode > 0) .OR. (CntrPar%Y_ControlMode > 1))) THEN
            aviFAIL = -1
            ErrMsg  = 'IPC enabled, but Ptch_Cntrl in ServoDyn has a value of 0. Set it to 1.'
        ENDIF

    END SUBROUTINE Assert
    ! -----------------------------------------------------------------------------------
    ! Define parameters for control actions
    SUBROUTINE SetParameters(avrSWAP, aviFAIL, ErrMsg, size_avcMSG, CntrPar, LocalVar, objInst, PerfData)
        USE ROSCO_Types, ONLY : ControlParameters, LocalVariables, ObjectInstances, PerformanceData
        
        INTEGER(4), INTENT(IN) :: size_avcMSG
        TYPE(ControlParameters), INTENT(INOUT) :: CntrPar
        TYPE(LocalVariables), INTENT(INOUT) :: LocalVar
        TYPE(ObjectInstances), INTENT(INOUT) :: objInst
        TYPE(PerformanceData), INTENT(INOUT) :: PerfData
        
        REAL(C_FLOAT), INTENT(INOUT) :: avrSWAP(*)          ! The swap array, used to pass data to, and receive data from, the DLL controller.
        INTEGER(C_INT), INTENT(OUT) :: aviFAIL              ! A flag used to indicate the success of this DLL call set as follows: 0 if the DLL call was successful, >0 if the DLL call was successful but cMessage should be issued as a warning messsage, <0 if the DLL call was unsuccessful or for any other reason the simulation is to be stopped at this point with cMessage as the error message.
        CHARACTER(size_avcMSG-1), INTENT(OUT) :: ErrMsg     ! a Fortran version of the C string argument (not considered an array here) [subtract 1 for the C null-character]
        INTEGER(4) :: K    ! Index used for looping through blades.
        
        ! Set aviFAIL to 0 in each iteration:
        aviFAIL = 0
        
        ! Initialize all filter instance counters at 1
        objInst%instLPF = 1
        objInst%instSecLPF = 1
        objInst%instHPF = 1
        objInst%instNotchSlopes = 1
        objInst%instNotch = 1
        objInst%instPI = 1
        
        ! Set unused outputs to zero (See Appendix A of Bladed User's Guide):
        avrSWAP(35) = 1.0 ! Generator contactor status: 1=main (high speed) variable-speed generator
        avrSWAP(36) = 0.0 ! Shaft brake status: 0=off
        avrSWAP(41) = 0.0 ! Demanded yaw actuator torque
        avrSWAP(46) = 0.0 ! Demanded pitch rate (Collective pitch)
        avrSWAP(55) = 0.0 ! Pitch override: 0=yes
        avrSWAP(56) = 0.0 ! Torque override: 0=yes
        avrSWAP(65) = 0.0 ! Number of variables returned for logging
        avrSWAP(72) = 0.0 ! Generator start-up resistance
        avrSWAP(79) = 0.0 ! Request for loads: 0=none
        avrSWAP(80) = 0.0 ! Variable slip current status
        avrSWAP(81) = 0.0 ! Variable slip current demand
        
        ! Read any External Controller Parameters specified in the User Interface
        !   and initialize variables:
        IF (LocalVar%iStatus == 0) THEN ! .TRUE. if we're on the first call to the DLL
            
            ! Inform users that we are using this user-defined routine:
            aviFAIL = 1
            ErrMsg = '                                                                              '//NEW_LINE('A')// &
                     '------------------------------------------------------------------------------'//NEW_LINE('A')// &
                     'Running a controller implemented through NREL''s ROSCO Toolbox                    '//NEW_LINE('A')// &
                     'A wind turbine controller framework for public use in the scientific field    '//NEW_LINE('A')// &
                     'Developed in collaboration: National Renewable Energy Laboratory              '//NEW_LINE('A')// &
                     '                            Delft University of Technology, The Netherlands   '//NEW_LINE('A')// &
                     'Primary development by (listed alphabetically): Nikhar J. Abbas               '//NEW_LINE('A')// &
                     '                                                Sebastiaan P. Mulders         '//NEW_LINE('A')// &
                     '                                                Jan-Willem van Wingerden      '//NEW_LINE('A')// &
                     'Visit our GitHub-page to contribute to this project:                          '//NEW_LINE('A')// &
                     'https://github.com/NREL/ROSCO                                                 '//NEW_LINE('A')// &
                     '------------------------------------------------------------------------------'

            CALL ReadControlParameterFileSub(CntrPar)

            IF (CntrPar%WE_Mode > 0) THEN
                CALL READCpFile(CntrPar,PerfData)
            ENDIF
            ! Initialize testValue (debugging variable)
            LocalVar%TestType = 0
        
            ! Initialize the SAVED variables:

            ! DO K = 1,LocalVar%NumBl
            LocalVar%PitCom = LocalVar%BlPitch ! This will ensure that the variable speed controller picks the correct control region and the pitch controller picks the correct gain on the first call
            ! END DO
            
            LocalVar%Y_AccErr = 0.0  ! This will ensure that the accumulated yaw error starts at zero
            LocalVar%Y_YawEndT = -1.0 ! This will ensure that the initial yaw end time is lower than the actual time to prevent initial yawing
            
            ! Wind speed estimator initialization, we always assume an initial wind speed of 10 m/s
            LocalVar%WE_Vw = 10
            LocalVar%WE_VwI = LocalVar%WE_Vw - CntrPar%WE_Gamma*LocalVar%RotSpeed
            
            ! Setpoint Smoother initialization to zero
            LocalVar%SS_DelOmegaF = 0

            ! Generator Torque at K omega^2 or rated
            IF (LocalVar%GenSpeed > 0.98 * CntrPar%PC_RefSpd) THEN
                LocalVar%GenTq = CntrPar%VS_RtTq
            ELSE
                LocalVar%GenTq = min(CntrPar%VS_RtTq, CntrPar%VS_Rgn2K*LocalVar%GenSpeed*LocalVar%GenSpeed)
            ENDIF            
            LocalVar%VS_LastGenTrq = LocalVar%GenTq       
            
            ! Check validity of input parameters:
            CALL Assert(LocalVar, CntrPar, avrSWAP, aviFAIL, ErrMsg, size_avcMSG)
            

        ENDIF
    END SUBROUTINE SetParameters
    ! -----------------------------------------------------------------------------------
    ! Read all constant control parameters from DISCON.IN parameter file
    SUBROUTINE ReadCpFile(CntrPar,PerfData)
        USE ROSCO_Types, ONLY : PerformanceData, ControlParameters

        INTEGER(4), PARAMETER :: UnPerfParameters = 89
        TYPE(PerformanceData), INTENT(INOUT) :: PerfData
        TYPE(ControlParameters), INTENT(INOUT) :: CntrPar
        ! Local variables
        INTEGER(4)                  :: i ! iteration index
        OPEN(unit=UnPerfParameters, file=TRIM(CntrPar%PerfFileName), status='old', action='read') ! Should put input file into DISCON.IN
        
        ! ----------------------- Axis Definitions ------------------------
        READ(UnPerfParameters, *)
        READ(UnPerfParameters, *)
        READ(UnPerfParameters, *)
        READ(UnPerfParameters, *)
        ALLOCATE(PerfData%Beta_vec(CntrPar%PerfTableSize(1)))
        READ(UnPerfParameters, *) PerfData%Beta_vec
        READ(UnPerfParameters, *) 
        ALLOCATE(PerfData%TSR_vec(CntrPar%PerfTableSize(2)))
        READ(UnPerfParameters, *) PerfData%TSR_vec

        ! ----------------------- Read Cp, Ct, Cq, Tables ------------------------
        READ(UnPerfParameters, *) 
        READ(UnPerfParameters, *) ! Input file should contains wind speed information here - unneeded for now
        READ(UnPerfParameters, *) 
        READ(UnPerfParameters, *) 
        READ(UnPerfParameters, *) 
        ALLOCATE(PerfData%Cp_mat(CntrPar%PerfTableSize(2),CntrPar%PerfTableSize(1)))
        DO i = 1,CntrPar%PerfTableSize(2)
            READ(UnPerfParameters, *) PerfData%Cp_mat(i,:) ! Read Cp table
        END DO
        READ(UnPerfParameters, *) 
        READ(UnPerfParameters, *) 
        READ(UnPerfParameters, *) 
        READ(UnPerfParameters, *) 
        ALLOCATE(PerfData%Ct_mat(CntrPar%PerfTableSize(1),CntrPar%PerfTableSize(2)))
        DO i = 1,CntrPar%PerfTableSize(2)
            READ(UnPerfParameters, *) PerfData%Ct_mat(i,:) ! Read Ct table
        END DO
        READ(UnPerfParameters, *) 
        READ(UnPerfParameters, *) 
        READ(UnPerfParameters, *) 
        READ(UnPerfParameters, *) 
        ALLOCATE(PerfData%Cq_mat(CntrPar%PerfTableSize(1),CntrPar%PerfTableSize(2)))
        DO i = 1,CntrPar%PerfTableSize(2)
            READ(UnPerfParameters, *) PerfData%Ct_mat(i,:) ! Read Cq table
        END DO
    
    END SUBROUTINE ReadCpFile
END MODULE ReadSetParameters<|MERGE_RESOLUTION|>--- conflicted
+++ resolved
@@ -166,19 +166,11 @@
         READ(UnControllerParameters, *) CntrPar%PS_WindSpeeds
         ALLOCATE(CntrPar%PS_BldPitchMin(CntrPar%PS_BldPitchMin_N))
         READ(UnControllerParameters, *) CntrPar%PS_BldPitchMin
-<<<<<<< HEAD
         READ(UnControllerParameters, *)      
 
         !------------ FLAP ACTUATOR ------------
         READ(UnControllerParameters, *)      
         READ(UnControllerParameters, *) CntrPar%Flp_Angle
-=======
-
-        !------------ Flap Controller ------------
-        READ(UnControllerParameters, *)      
-        READ(UnControllerParameters, *) CntrPar%Flp_Angle 
-        READ(UnControllerParameters, *)    
->>>>>>> f53c3b78
         ! END OF INPUT FILE    
         
         !------------------- CALCULATED CONSTANTS -----------------------
@@ -276,34 +268,7 @@
         LocalVar%FA_Acc = avrSWAP(53)
         LocalVar%Azimuth = avrSWAP(60)
         LocalVar%NumBl = NINT(avrSWAP(61))
-<<<<<<< HEAD
-        LocalVar%BlPitch(1) = avrSWAP(4)
-        LocalVar%BlPitch(2) = avrSWAP(33)
-        LocalVar%BlPitch(3) = avrSWAP(34)
-
-        ! BLADE FLAPS - zero for now
-        LocalVar%Flp_Angle(1) = 0
-        LocalVar%Flp_Angle(2) = 0
-        LocalVar%Flp_Angle(3) = 0
-
-
-        ! ! --- NJA: sometimes feedback bath the previous pitch command helps for numerical stability, sometimes it does not...
-        ! LocalVar%BlPitch(1) = LocalVar%PitCom(1)
-        ! LocalVar%BlPitch(2) = LocalVar%PitCom(2)
-        ! LocalVar%BlPitch(3) = LocalVar%PitCom(3)
-=======
-
-          ! --- NJA: usually feedback back the previous pitch command helps for numerical stability, sometimes it does not...
-        IF (LocalVar%iStatus == 0) THEN
-            LocalVar%BlPitch(1) = avrSWAP(4)
-            LocalVar%BlPitch(2) = avrSWAP(33)
-            LocalVar%BlPitch(3) = avrSWAP(34)
-        ELSE
-            LocalVar%BlPitch(1) = LocalVar%PitCom(1)
-            LocalVar%BlPitch(2) = LocalVar%PitCom(2)
-            LocalVar%BlPitch(3) = LocalVar%PitCom(3)      
-        ENDIF
->>>>>>> f53c3b78
+
 
     END SUBROUTINE ReadAvrSWAP
     ! -----------------------------------------------------------------------------------
