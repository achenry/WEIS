--- conflicted
+++ resolved
@@ -440,30 +440,6 @@
         self.F_aero  = np.zeros([6, self.nw], dtype=complex)        # dynamice excitation force and moment amplitude spectra
         self.F_aero0 = np.zeros([6])                                # mean aerodynamic forces and moments
         
-<<<<<<< HEAD
-        #A_aero, B_aero, C_aero, F_aero0, F_aero = self.rotor.calcAeroContributions(case )
-        F_aero0, f_aero, a_aero, b_aero = self.rotor.calcAeroServoContributions(case, ptfm_pitch=ptfm_pitch)  # get values about hub
-        
-        # hub reference frame relative to PRP <<<<<<<<<<<<<<<<<
-        rHub = np.array([0, 0, self.hHub])
-        #rotMatHub = rotationMatrix(0, 0.01, 0)
-        
-        # convert coefficients to platform reference frame
-        self.A_aero = np.zeros([6,6,self.nw])
-        self.B_aero = np.zeros([6,6,self.nw])
-        for i in range(self.nw):
-            self.A_aero[:,:,i] = translateMatrix3to6DOF( np.diag([a_aero[i], 0, 0]),  rHub)
-            self.B_aero[:,:,i] = translateMatrix3to6DOF( np.diag([b_aero[i], 0, 0]),  rHub)
-        #self.C_aero = translateMatrix6to6DOF( rotateMatrix6(C_aero, rotMatHub),  rHub)
-        
-        # convert forces to platform reference frame
-        self.F_aero0 = transformForce(F_aero0, offset=rHub)         # mean forces and moments
-        self.F_aero  = np.zeros([6, self.nw])                       # dynamice excitation force and moment amplitude spectra
-        for iw in range(self.nw):
-            #self.F_aero[:,iw] = transformForce(F_aero[:,iw], offset=rHub, orientation=rotMatHub)
-            self.F_aero[:,iw] = translateForce3to6DOF(np.array([f_aero[iw], 0, 0]), rHub)
-    
-=======
         # only compute the aerodynamics if enabled and windspeed is nonzero
         if self.aeroMod > 0 and case['wind_speed'] > 0.0:
         
@@ -485,7 +461,6 @@
                 #self.F_aero[:,iw] = transformForce(F_aero[:,iw], offset=rHub, orientation=rotMatHub)
                 self.F_aero[:,iw] = translateForce3to6DOF(np.array([f_aero[iw], 0, 0]), rHub)
         
->>>>>>> 63acc5ef
 
     def calcHydroConstants(self, case):
         '''This computes the linear strip-theory-hydrodynamics terms, including wave excitation for a specific case.'''
@@ -726,22 +701,6 @@
         return B_hydro_drag, F_hydro_drag
 
 
-<<<<<<< HEAD
-    def saveTurbineOutputs(self, results, iCase, Xi0, Xi):
-
-        # platform motions
-        results['surge_avg'][iCase] = Xi0[0]
-        results['surge_std'][iCase] = getRMS(Xi[0,:])
-        results['surge_max'][iCase] = Xi0[0] + 3*results['surge_std'][iCase]
-        
-        results['heave_avg'][iCase] = Xi0[2]
-        results['heave_std'][iCase] = getRMS(Xi[2,:])
-        results['heave_max'][iCase] = Xi0[2] + 3*results['surge_std'][iCase]
-        
-        results['pitch_avg'][iCase] = Xi0[4]
-        results['pitch_std'][iCase] = getRMS(Xi[4,:])
-        results['pitch_max'][iCase] = Xi0[4] + 3*results['surge_std'][iCase]
-=======
     def saveTurbineOutputs(self, results, case, iCase, Xi0, Xi):
 
         # platform motions
@@ -777,73 +736,18 @@
         results['yaw_std'][iCase] = getRMS(yaw_deg, self.dw)
         results['yaw_max'][iCase] = rad2deg(Xi0[5]) + 3*results['yaw_std'][iCase]
         results['yaw_PSD'][iCase,:] = getPSD(yaw_deg)
->>>>>>> 63acc5ef
         
         XiHub = Xi[0,:] + self.hHub*Xi[4,:]  # hub fore-aft displacement amplitude (used as an approximation in a number of outputs)
         
         # nacelle acceleration
-<<<<<<< HEAD
-        results['AxRNA_std'][iCase] = getRMS( -XiHub*self.w**2 )
-=======
         results['AxRNA_std'][iCase] = getRMS(XiHub*self.w**2, self.dw)
         results['AxRNA_PSD'][iCase,:] = getPSD(XiHub*self.w**2)
->>>>>>> 63acc5ef
         
         # tower base bending moment
         m_turbine   = self.mtower + self.mRNA                                       # turbine total mass
         zCG_turbine = (self.rCG_tow[2]*self.mtower + self.hHub*self.mRNA)/m_turbine # turbine center of gravity
         zBase = self.memberList[-1].rA[2]                                           # tower base elevation [m]
         hArm = zCG_turbine - zBase                                                  # vertical distance from tower base to turbine CG [m]
-<<<<<<< HEAD
-        aCG_turbine = -self.w**2 *( Xi[0,:] + zCG_turbine*self.hHub*Xi[4,:] )       # fore-aft acceleration of turbine CG
-        # turbine pitch moment of inertia about CG [kg-m^2]
-        ICG_turbine = (translateMatrix6to6DOF(self.memberList[-1].M_struc, [0,0,-zCG_turbine])[4,4]     # tower MOI about turbine CG
-                       + self.mRNA*(self.hHub-zCG_turbine)**2 + self.IrRNA   )                          # RNA MOI with parallel axis theorem
-        # moment components and summation
-        M_I      = -m_turbine*aCG_turbine*hArm - ICG_turbine*(-self.w**2 *Xi[4,:] ) # tower base inertial reaction moment
-        M_w      = m_turbine*self.g * hArm*Xi[4]                                    # tower base weight moment
-        M_F_aero = self.F_aero[0,0]*(self.hHub - zBase)                             # tower base moment from turbulent wind excitation    
-        M_X_aero = -(-self.w**2 *self.A_aero[0,0,:]                                 # tower base aero reaction moment
-                     + 1j*self.w *self.B_aero[0,0,:] )*(self.hHub - zBase)          
-        dynamic_moment = M_I + M_w + M_F_aero + M_X_aero                            # total tower base fore-aft bending moment [N-m]
-        dynamic_moment_RMS = getRMS(dynamic_moment)
-        # fill in metrics
-        results['Mbase_avg'][iCase] = m_turbine*self.g * hArm*np.sin(Xi0[4]) + transformForce(self.F_aero0, offset=[0,0,-hArm])[4] # mean moment from weight and thrust
-        results['Mbase_std'][iCase] = dynamic_moment_RMS
-        #results['Mbase_max'][iCase]
-        #results['Mbase_DEL'][iCase]
-
-       
-        # rotor speed (rpm)
-        # spectra
-        phi_w   = self.rotor.C * (XiHub - self.rotor.V_w / (1j *self.w))
-        omega_w =  (1j *self.w) * phi_w
-
-        results['omega_avg'][iCase]     = self.rotor.Omega_case
-        results['omega_std'][iCase]     = radps2rpm(getRMS(omega_w))
-        results['omega_max'][iCase]     = results['omega_avg'][iCase] + 2 * results['omega_std'][iCase] # this and other _max values will be based on std (avg + 2 or 3 * std)   (95% or 99% max)
-        
-        # generator torque (Nm)
-        torque_w = (1j * self.w * self.rotor.kp_tau + self.rotor.ki_tau) * phi_w
-
-        results['torque_avg'][iCase]    = self.rotor.aero_torque / self.rotor.Ng        # Nm
-        results['torque_std'][iCase]    = getRMS(torque_w)
-        # results['torque_max'][iCase]    # skip, nonlinear
-        
-        
-        # rotor power (W)
-        results['power_avg'][iCase]    = self.rotor.aero_power # compute from cc-blade coeffs
-        # results['power_std'][iCase]     # nonlinear near rated, covered by torque_ and omega_std
-        # results['power_max'][iCase]     # skip, nonlinear
-
-        
-        # collective blade pitch (deg)
-        bPitch_w = (1j * self.w * self.rotor.kp_beta + self.rotor.ki_beta) * phi_w
-
-        results['bPitch_avg'][iCase]    = self.rotor.pitch_case
-        results['bPitch_std'][iCase]    = rad2deg(getRMS(bPitch_w))
-        # results['bPitch_max'][iCase]    # skip, not something we'd consider in design
-=======
         aCG_turbine = -self.w**2 *( Xi[0,:] + zCG_turbine*Xi[4,:] )                 # fore-aft acceleration of turbine CG
         # turbine pitch moment of inertia about CG [kg-m^2]
         ICG_turbine = (translateMatrix6to6DOF(self.memberList[-1].M_struc, [0,0,-zCG_turbine])[4,4]     # tower MOI about turbine CG
@@ -924,7 +828,6 @@
             
             # wind PSD for reference
             results['wind_PSD'][iCase,:] = getPSD(self.rotor.V_w)   # <<< need to confirm
->>>>>>> 63acc5ef
 
 
         '''
@@ -987,11 +890,7 @@
         self.add_output('tower_maxMy_Mz', val=np.zeros(n_full_tow-1), units='kN*m', desc='distributed moment around tower-aligned x-axis corresponding to maximum fore-aft moment at tower base')
         '''
 
-<<<<<<< HEAD
-    def plot(self, ax):
-=======
     def plot(self, ax, color='k', nodes=0):
->>>>>>> 63acc5ef
         '''plots the FOWT...'''
 
         self.rotor.plot(ax, r_ptfm=self.body.r6[:3], R_ptfm=self.body.R, color=color)
