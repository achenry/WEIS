# RAFT's main model class

import os
import numpy as np
import matplotlib.pyplot as plt
from matplotlib import cm
import yaml

import moorpy as mp
import raft.raft_fowt  as fowt
from raft.helpers import *

#import F6T1RNA as structural    # import turbine structural model functions

raft_dir = os.path.dirname(os.path.dirname(os.path.realpath(__file__)))
TwoPi = 2.0*np.pi

class Model():


    def __init__(self, design, nTurbines=1):
        '''
        Empty frequency domain model initialization function

        design : dict
            Dictionary of all the design info from turbine to platform to moorings
        nTurbines
            could in future be used to set up any number of identical turbines
        '''

        self.fowtList = []
        self.coords = []

        self.nDOF = 0  # number of DOFs in system

        self.design = design # save design dictionary for possible later use/reference


        # parse settings
        if not 'settings' in design:    # if settings field not in input data
            design['settings'] = {}     # make an empty one to avoid errors
        
        min_freq     = getFromDict(design['settings'], 'min_freq', default=0.01, dtype=float)  # [Hz] lowest frequency to consider, also the frequency bin width 
        max_freq     = getFromDict(design['settings'], 'max_freq', default=1.00, dtype=float)  # [Hz] highest frequency to consider
        self.XiStart = getFromDict(design['settings'], 'XiStart' , default=0.1 , dtype=float)  # sets initial amplitude of each DOF for all frequencies
        self.nIter   = getFromDict(design['settings'], 'nIter'   , default=15  , dtype=int  )  # sets how many iterations to perform in Model.solveDynamics()
        
        self.w = np.arange(min_freq, max_freq+0.5*min_freq, min_freq) *2*np.pi  # angular frequencies to analyze (rad/s)
        self.nw = len(self.w)  # number of frequencies
                
        
        # process mooring information 
        self.ms = mp.System()
        self.ms.parseYAML(design['mooring'])
        
        # depth and wave number        
        self.depth = getFromDict(design['site'], 'water_depth', dtype=float)
        self.k = np.zeros(self.nw)  # wave number
        for i in range(self.nw):
            self.k[i] = waveNumber(self.w[i], self.depth)
        
        # set up the FOWT here  <<< only set for 1 FOWT for now <<<
        self.fowtList.append(fowt.FOWT(design, self.w, self.ms.bodyList[0], depth=self.depth))
        self.coords.append([0.0,0.0])
        self.nDOF += 6

        self.ms.bodyList[0].type = -1  # need to make sure it's set to a coupled type

        try:
            self.ms.initialize()  # reinitialize the mooring system to ensure all things are tallied properly etc.
        except Exception as e:
            raise RuntimeError('An error occured when initializing the mooring system: '+e.message)
        
        self.results = {}     # dictionary to hold all results from the model
        


    def addFOWT(self, fowt, xy0=[0,0]):
        '''(not used currently) Adds an already set up FOWT to the frequency domain model solver.'''

        self.fowtList.append(fowt)
        self.coords.append(xy0)
        self.nDOF += 6

        # would potentially need to add a mooring system body for it too <<<


    """
    def setEnv(self, Hs=8, Tp=12, spectrum='unit', V=10, beta=0, Fthrust=0):

        self.env = Env()
        self.env.Hs       = Hs
        self.env.Tp       = Tp
        self.env.spectrum = spectrum
        self.env.V        = V
        self.env.beta     = beta
        self.Fthrust      = Fthrust

        for fowt in self.fowtList:
            fowt.setEnv(Hs=Hs, Tp=Tp, V=V, spectrum=spectrum, beta=beta, Fthrust=Fthrust)
    """


    def analyzeUnloaded(self):
        '''This calculates the system properties under undloaded coonditions: equilibrium positions, natural frequencies, etc.'''

        # calculate the system's constant properties
        #self.calcSystemConstantProps()
        for fowt in self.fowtList:
            fowt.calcStatics()
            #fowt.calcBEM()
            fowt.calcHydroConstants(dict(wave_spectrum='still', wave_heading=0))
            
        # get mooring system characteristics about undisplaced platform position (useful for baseline and verification)
        try: 
            self.C_moor0 = self.ms.getCoupledStiffness(lines_only=True)                             # this method accounts for eqiuilibrium of free objects in the system
            self.F_moor0 = self.ms.getForces(DOFtype="coupled", lines_only=True)
        except Exception as e:
            raise RuntimeError('An error occured when getting linearized mooring properties in undisplaced state: '+e.message)

        self.results['properties'] = {}   # signal this data is available by adding a section to the results dictionary
            
        # calculate platform offsets and mooring system equilibrium state
        self.calcMooringAndOffsets()
        self.results['properties']['offset_unloaded'] = self.fowtList[0].Xi0

        # TODO: add printing of summary info here - mass, stiffnesses, etc
        
    
    def analyzeCases(self, display=0):
        '''This runs through all the specified load cases, building a dictionary of results.'''
        
        nCases = len(self.design['cases']['data'])
        nLines = len(self.ms.lineList)        
        
        
        # set up output arrays for load cases
        
        self.results['case_metrics'] = {}
        self.results['case_metrics']['surge_avg'] = np.zeros(nCases)
        self.results['case_metrics']['surge_std'] = np.zeros(nCases)
        self.results['case_metrics']['surge_max'] = np.zeros(nCases)
<<<<<<< HEAD
=======
        self.results['case_metrics']['surge_PSD'] = np.zeros([nCases,self.nw])  # adding PSDs as well. Could put behind an if statement if this slows things down
        
        self.results['case_metrics']['sway_avg'] = np.zeros(nCases)
        self.results['case_metrics']['sway_std'] = np.zeros(nCases)
        self.results['case_metrics']['sway_max'] = np.zeros(nCases)
        self.results['case_metrics']['sway_PSD'] = np.zeros([nCases,self.nw])
>>>>>>> 63acc5ef
        
        self.results['case_metrics']['heave_avg'] = np.zeros(nCases)
        self.results['case_metrics']['heave_std'] = np.zeros(nCases)
        self.results['case_metrics']['heave_max'] = np.zeros(nCases)
<<<<<<< HEAD
=======
        self.results['case_metrics']['heave_PSD'] = np.zeros([nCases,self.nw])
        
        self.results['case_metrics']['roll_avg'] = np.zeros(nCases)
        self.results['case_metrics']['roll_std'] = np.zeros(nCases)
        self.results['case_metrics']['roll_max'] = np.zeros(nCases)
        self.results['case_metrics']['roll_PSD'] = np.zeros([nCases,self.nw])
>>>>>>> 63acc5ef
        
        self.results['case_metrics']['pitch_avg'] = np.zeros(nCases)
        self.results['case_metrics']['pitch_std'] = np.zeros(nCases)
        self.results['case_metrics']['pitch_max'] = np.zeros(nCases)
<<<<<<< HEAD
        # nacelle acceleration
        self.results['case_metrics']['AxRNA_std'] = np.zeros(nCases)
=======
        self.results['case_metrics']['pitch_PSD'] = np.zeros([nCases,self.nw])
        
        self.results['case_metrics']['yaw_avg'] = np.zeros(nCases)
        self.results['case_metrics']['yaw_std'] = np.zeros(nCases)
        self.results['case_metrics']['yaw_max'] = np.zeros(nCases)
        self.results['case_metrics']['yaw_PSD'] = np.zeros([nCases,self.nw])
        
        # nacelle acceleration
        self.results['case_metrics']['AxRNA_avg'] = np.zeros(nCases)
        self.results['case_metrics']['AxRNA_std'] = np.zeros(nCases)
        self.results['case_metrics']['AxRNA_max'] = np.zeros(nCases)
        self.results['case_metrics']['AxRNA_PSD'] = np.zeros([nCases,self.nw])
>>>>>>> 63acc5ef
        # tower base bending moment
        self.results['case_metrics']['Mbase_avg'] = np.zeros(nCases) 
        self.results['case_metrics']['Mbase_std'] = np.zeros(nCases)
        self.results['case_metrics']['Mbase_max'] = np.zeros(nCases)
<<<<<<< HEAD
=======
        self.results['case_metrics']['Mbase_PSD'] = np.zeros([nCases,self.nw])
>>>>>>> 63acc5ef
        self.results['case_metrics']['Mbase_DEL'] = np.zeros(nCases)        
        # rotor speed
        self.results['case_metrics']['omega_avg'] = np.zeros(nCases)    
        self.results['case_metrics']['omega_std'] = np.zeros(nCases)    
<<<<<<< HEAD
        self.results['case_metrics']['omega_max'] = np.zeros(nCases)      
        # generator torque
        self.results['case_metrics']['torque_avg'] = np.zeros(nCases) 
        self.results['case_metrics']['torque_std'] = np.zeros(nCases)    
        self.results['case_metrics']['torque_max'] = np.zeros(nCases)       
        # rotor power 
        self.results['case_metrics']['power_avg'] = np.zeros(nCases)
        self.results['case_metrics']['power_std'] = np.zeros(nCases)    
        self.results['case_metrics']['power_max'] = np.zeros(nCases)    
        # collective blade pitch
        self.results['case_metrics']['bPitch_avg'] = np.zeros(nCases)   
        self.results['case_metrics']['bPitch_std'] = np.zeros(nCases)    
        self.results['case_metrics']['bPitch_max'] = np.zeros(nCases)    
=======
        self.results['case_metrics']['omega_max'] = np.zeros(nCases)   
        self.results['case_metrics']['omega_PSD'] = np.zeros([nCases,self.nw])        
        # generator torque
        self.results['case_metrics']['torque_avg'] = np.zeros(nCases) 
        self.results['case_metrics']['torque_std'] = np.zeros(nCases)    
        self.results['case_metrics']['torque_max'] = np.zeros(nCases)  
        self.results['case_metrics']['torque_PSD'] = np.zeros([nCases,self.nw])        
        # rotor power 
        self.results['case_metrics']['power_avg'] = np.zeros(nCases)
        self.results['case_metrics']['power_std'] = np.zeros(nCases)    
        self.results['case_metrics']['power_max'] = np.zeros(nCases)   
        self.results['case_metrics']['power_PSD'] = np.zeros([nCases,self.nw])        
        # collective blade pitch
        self.results['case_metrics']['bPitch_avg'] = np.zeros(nCases)   
        self.results['case_metrics']['bPitch_std'] = np.zeros(nCases)    
        self.results['case_metrics']['bPitch_max'] = np.zeros(nCases) 
        self.results['case_metrics']['bPitch_PSD'] = np.zeros([nCases, self.nw])
>>>>>>> 63acc5ef
        # mooring tension
        self.results['case_metrics']['Tmoor_avg'] = np.zeros([nCases, 2*nLines]) # 2d array, for each line in each case?
        self.results['case_metrics']['Tmoor_std'] = np.zeros([nCases, 2*nLines])
        self.results['case_metrics']['Tmoor_max'] = np.zeros([nCases, 2*nLines])
        self.results['case_metrics']['Tmoor_DEL'] = np.zeros([nCases, 2*nLines])
<<<<<<< HEAD
        
        
        
=======
        self.results['case_metrics']['Tmoor_PSD'] = np.zeros([nCases, 2*nLines, self.nw])
        
        # wind and wave spectra for reference
        self.results['case_metrics']['wind_PSD'] = np.zeros([nCases, self.nw])
        self.results['case_metrics']['wave_PSD'] = np.zeros([nCases, self.nw])
>>>>>>> 63acc5ef
        
        # calculate the system's constant properties
        for fowt in self.fowtList:
            fowt.calcStatics()
            fowt.calcBEM()
            
        # loop through each case
        for iCase in range(nCases):
        
            print(f"\n--------------------- Running Case {iCase+1} ----------------------")
            print(self.design['cases']['data'][iCase])
        
            # form dictionary of case parameters
            case = dict(zip( self.design['cases']['keys'], self.design['cases']['data'][iCase]))   

            # get initial FOWT values assuming no offset
            for fowt in self.fowtList:
                fowt.Xi0 = np.zeros(6)      # zero platform offsets
                fowt.calcTurbineConstants(case, ptfm_pitch=0.0)
                fowt.calcHydroConstants(case)
            
            # calculate platform offsets and mooring system equilibrium state
            self.calcMooringAndOffsets()
            
            # update values based on offsets if applicable
            for fowt in self.fowtList:
                fowt.calcTurbineConstants(case, ptfm_pitch=fowt.Xi0[4])
                # fowt.calcHydroConstants(case)  (hydrodynamics don't account for offset, so far)
            
            # (could solve mooring and offsets a second time, but likely overkill)
            
            # solve system dynamics
            self.solveDynamics(case)
            
            # process outputs that are specific to the floating unit       
<<<<<<< HEAD
            self.fowtList[0].saveTurbineOutputs(self.results['case_metrics'], iCase, fowt.Xi0, self.Xi[0:6,:])            
 
            # process mooring tension outputs
            T_moor_amps = np.zeros([len(self.T_moor), self.nw]) 
            for iw in range(self.nw):
                T_moor_amps[:,iw] = np.matmul(self.J_moor, self.Xi[:,iw])
            
            self.results['case_metrics']['Tmoor_avg'][iCase,:] = self.T_moor
            for iT in range(len(self.T_moor)):
                TRMS = getRMS(T_moor_amps[iT,:]) # estimated mooring line RMS tension [N]
                self.results['case_metrics']['Tmoor_std'][iCase,iT] = TRMS
                self.results['case_metrics']['Tmoor_max'][iCase,iT] = self.T_moor[iT] + 3*TRMS
                #self.results['case_metrics']['Tmoor_DEL'][iCase,iT] = 
            
        print("---tensions average ---")
        printMat(self.results['case_metrics']['Tmoor_avg'])
        print("---tensions standard deviation ---")
        printMat(self.results['case_metrics']['Tmoor_std'])
            
        print(self.results['case_metrics'])
=======
            self.fowtList[0].saveTurbineOutputs(self.results['case_metrics'], case, iCase, fowt.Xi0, self.Xi[0:6,:])            
 
            # process mooring tension outputs
            nLine = int(len(self.T_moor)/2)
            T_moor_amps = np.zeros([2*nLine, self.nw], dtype=complex) 
            for iw in range(self.nw):
                T_moor_amps[:,iw] = np.matmul(self.J_moor, self.Xi[:,iw])   # FFT of mooring tensions
            
            self.results['case_metrics']['Tmoor_avg'][iCase,:] = self.T_moor
            for iT in range(2*nLine):
                TRMS = getRMS(T_moor_amps[iT,:], self.w[0]) # estimated mooring line RMS tension [N]
                self.results['case_metrics']['Tmoor_std'][iCase,iT] = TRMS
                self.results['case_metrics']['Tmoor_max'][iCase,iT] = self.T_moor[iT] + 3*TRMS
                self.results['case_metrics']['Tmoor_PSD'][iCase,iT,:] = getPSD(T_moor_amps[iT,:]) # PSD in N^2/(rad/s)
                #self.results['case_metrics']['Tmoor_DEL'][iCase,iT] = 
        
            if display > 0:
        
                metrics = self.results['case_metrics']
            
                # print statistics table
                print(f"-------------------- Case {iCase+1} Statistics --------------------")
                print("Response channel     Average     RMS         Maximum")
                print(f"surge (m)          {metrics['surge_avg'][iCase] :10.2e}  {metrics['surge_std'][iCase] :10.2e}  {metrics['surge_max'][iCase] :10.2e}")
                print(f"sway (m)           {metrics['sway_avg' ][iCase] :10.2e}  {metrics['sway_std' ][iCase] :10.2e}  {metrics['sway_max' ][iCase] :10.2e}")
                print(f"heave (m)          {metrics['heave_avg'][iCase] :10.2e}  {metrics['heave_std'][iCase] :10.2e}  {metrics['heave_max'][iCase] :10.2e}")
                print(f"roll (deg)         {metrics['roll_avg' ][iCase] :10.2e}  {metrics['roll_std' ][iCase] :10.2e}  {metrics['roll_max' ][iCase] :10.2e}")
                print(f"pitch (deg)        {metrics['pitch_avg'][iCase] :10.2e}  {metrics['pitch_std'][iCase] :10.2e}  {metrics['pitch_max'][iCase] :10.2e}")
                print(f"yaw (deg)          {metrics[  'yaw_avg'][iCase] :10.2e}  {metrics[  'yaw_std'][iCase] :10.2e}  {metrics['yaw_max'  ][iCase] :10.2e}")
                print(f"nacelle acc. (m/s) {metrics['AxRNA_avg'][iCase] :10.2e}  {metrics['AxRNA_std'][iCase] :10.2e}  {metrics['AxRNA_max'][iCase] :10.2e}")
                print(f"tower bending (Nm) {metrics['Mbase_avg'][iCase] :10.2e}  {metrics['Mbase_std'][iCase] :10.2e}  {metrics['Mbase_max'][iCase] :10.2e}")
                
                print(f"rotor speed (RPM)  {metrics['omega_avg'][iCase] :10.2e}  {metrics['omega_std'][iCase] :10.2e}  {metrics['omega_max'][iCase] :10.2e}")
                print(f"blade pitch (deg)  {metrics['bPitch_avg'][iCase] :10.2e}  {metrics['bPitch_std'][iCase] :10.2e} ")
                print(f"rotor power        {metrics['power_avg'][iCase] :10.2e} ")
                for i in range(nLine):
                    j = i+nLine
                    #print(f"line {i} tension A  {metrics['Tmoor_avg'][iCase,i]:10.2e}  {metrics['Tmoor_std'][iCase,i]:10.2e}  {metrics['Tmoor_max'][iCase,i]:10.2e}")
                    print(f"line {i} tension (N) {metrics['Tmoor_avg'][iCase,j]:10.2e}  {metrics['Tmoor_std'][iCase,j]:10.2e}  {metrics['Tmoor_max'][iCase,j]:10.2e}")
                print(f"-----------------------------------------------------------")

        
>>>>>>> 63acc5ef

    """
    def calcSystemConstantProps(self):
        '''This gets the various static/constant calculations of each FOWT done. (Those that don't depend on load case.)'''

        for fowt in self.fowtList:
            fowt.calcBEM()
            fowt.calcStatics()
            #fowt.calcDynamicConstants()
        
        # First get mooring system characteristics about undisplaced platform position (useful for baseline and verification)
        try:
            self.C_moor0 = self.ms.getCoupledStiffness(lines_only=True)                             # this method accounts for eqiuilibrium of free objects in the system
            self.F_moor0 = self.ms.getForces(DOFtype="coupled", lines_only=True)
        except Exception as e:
            raise RuntimeError('An error occured when getting linearized mooring properties in undisplaced state: '+e.message)
        
        self.results['properties'] = {}   # signal this data is available by adding a section to the results dictionary
    """    
    
    def calcMooringAndOffsets(self):
        '''Calculates mean offsets and linearized mooring properties for the current load case.
        setEnv and calcSystemProps must be called first.  This will ultimately become a method for solving mean operating point.
        '''

        # apply any mean aerodynamic and hydrodynamic loads
        F_PRP = self.fowtList[0].F_aero0# + self.fowtList[0].F_hydro0 <<< hydro load would be nice here eventually
        self.ms.bodyList[0].f6Ext = np.array(F_PRP)


        # Now find static equilibrium offsets of platform and get mooring properties about that point
        # (This assumes some loads have been applied)
        #self.ms.display=2

        try:
            self.ms.solveEquilibrium3(DOFtype="both", tol=0.01) #, rmsTol=1.0E-5)     # get the system to its equilibrium
        except Exception as e:     #mp.MoorPyError
            print('An error occured when solving system equilibrium: '+e.message)
            #raise RuntimeError('An error occured when solving unloaded equilibrium: '+error.message)
            
        # ::: a loop could be added here for an array :::
        fowt = self.fowtList[0]
        
        #print("Equilibrium'3' platform positions/rotations:")
        #printVec(self.ms.bodyList[0].r6)

        r6eq = self.ms.bodyList[0].r6
        fowt.Xi0 = np.array(r6eq)   # save current mean offsets for the FOWT

        #self.ms.plot()

        print(f"Found mean offets with with surge = {r6eq[0]:.2f} m and pitch = {r6eq[4]*180/np.pi:.2f} deg.")

        try:
            C_moor, J_moor = self.ms.getCoupledStiffness(lines_only=True, tensions=True) # get stiffness matrix and tension jacobian matrix
            F_moor = self.ms.getForces(DOFtype="coupled", lines_only=True)    # get net forces and moments from mooring lines on Body
            T_moor = self.ms.getTensions()
        except Exception as e:
            raise RuntimeError('An error occured when getting linearized mooring properties in offset state: '+e.message)
            
        # add any additional yaw stiffness that isn't included in the MoorPy model (e.g. if a bridle isn't modeled)
        C_moor[5,5] += fowt.yawstiff

        self.C_moor = C_moor
        self.J_moor = J_moor        # jacobian of mooring line tensions w.r.t. coupled DOFs
        self.F_moor = F_moor
        self.T_moor = T_moor

        # store results
        self.results['means'] = {}   # signal this data is available by adding a section to the results dictionary
        self.results['means']['aero force'  ] = self.fowtList[0].F_aero0
        self.results['means']['platform offset'  ] = r6eq
        self.results['means']['mooring force'    ] = F_moor
        self.results['means']['fairlead tensions'] = np.array([np.linalg.norm(self.ms.pointList[id-1].getForces()) for id in self.ms.bodyList[0].attachedP])
        
    
    

    def solveEigen(self):
        '''finds natural frequencies of system'''


        # total system coefficient arrays
        M_tot = np.zeros([self.nDOF,self.nDOF])       # total mass and added mass matrix [kg, kg-m, kg-m^2]
        C_tot = np.zeros([self.nDOF,self.nDOF])       # total stiffness matrix [N/m, N, N-m]

        # add in mooring stiffness from MoorPy system
        C_tot += np.array(self.C_moor0)

        # ::: a loop could be added here for an array :::
        fowt = self.fowtList[0]

        # add any additional yaw stiffness that isn't included in the MoorPy model (e.g. if a bridle isn't modeled)
        C_tot[5,5] += fowt.yawstiff     # will need to be put in calcSystemProps() once there is more than 1 fowt in a model

        # add fowt's terms to system matrices (BEM arrays are not yet included here)
        M_tot += fowt.M_struc + fowt.A_hydro_morison   # mass
        C_tot += fowt.C_struc + fowt.C_hydro           # stiffness

        # check viability of matrices
        message=''
        for i in range(self.nDOF):
            if M_tot[i,i] < 1.0:
                message += f'Diagonal entry {i} of system mass matrix is less than 1 ({M_tot[i,i]}). '
            if C_tot[i,i] < 1.0:
                message += f'Diagonal entry {i} of system stiffness matrix is less than 1 ({C_tot[i,i]}). '
                
        if len(message) > 0:
            raise RuntimeError('System matrices computed by RAFT have one or more small or negative diagonals: '+message)

        # calculate natural frequencies (using eigen analysis to get proper values for pitch and roll - otherwise would need to base about CG if using diagonal entries only)
        eigenvals, eigenvectors = np.linalg.eig(np.matmul(np.linalg.inv(M_tot), C_tot))   # <<< need to sort this out so it gives desired modes, some are currently a bit messy

        if any(eigenvals <= 0.0):
            raise RuntimeError("Error: zero or negative system eigenvalues detected.")

        # sort to normal DOF order based on which DOF is largest in each eigenvector
        ind_list = []
        for i in range(5,-1, -1):
            vec = np.abs(eigenvectors[i,:])  # look at each row (DOF) at a time (use reverse order to pick out rotational DOFs first)

            for j in range(6):               # now do another loop in case the index was claimed previously

                ind = np.argmax(vec)         # find the index of the vector with the largest value of the current DOF

                if ind in ind_list:          # if a previous vector claimed this DOF, set it to zero in this vector so that we look at the other vectors
                    vec[ind] = 0.0
                else:
                    ind_list.append(ind)     # if it hasn't been claimed before, assign this vector to the DOF
                    break

        ind_list.reverse()   # reverse the index list since we made it in reverse order

        fns = np.sqrt(eigenvals[ind_list])/2.0/np.pi   # apply sorting to eigenvalues and convert to natural frequency in Hz
        modes = eigenvectors[:,ind_list]               # apply sorting to eigenvectors

        print("")
        print("--------- Natural frequencies and mode shapes -------------")
        print("Mode        1         2         3         4         5         6")
        print("Fn (Hz)"+"".join([f"{fn:10.4f}" for fn in fns]))
        print("")
        for i in range(6):
            print(f"DOF {i+1}  "+"".join([f"{modes[i,j]:10.4f}" for j in range(6)]))
        print("-----------------------------------------------------------")
        
        '''
        print("natural frequencies from eigen values")
        printVec(fns)
        print(1/fns)
        print("mode shapes from eigen values")
        printMat(modes)
        
        # alternative attempt to calculate natural frequencies based on diagonal entries (and taking pitch and roll about CG)
        if C_tot[0,0] == 0.0:
            zMoorx = 0.0
        else:
            zMoorx = C_tot[0,4]/C_tot[0,0]  # effective z elevation of mooring system reaction forces in x and y directions

        if C_tot[1,1] == 0.0:
            zMoory = 0.0
        else:
            zMoory = C_tot[1,3]/C_tot[1,1]

        zCG  = fowt.rCG_TOT[2]                    # center of mass in z
        zCMx = M_tot[0,4]/M_tot[0,0]              # effective z elevation of center of mass and added mass in x and y directions
        zCMy = M_tot[1,3]/M_tot[1,1]

        print("natural frequencies with added mass")
        fn = np.zeros(6)
        fn[0] = np.sqrt( C_tot[0,0] / M_tot[0,0] )/ 2.0/np.pi
        fn[1] = np.sqrt( C_tot[1,1] / M_tot[1,1] )/ 2.0/np.pi
        fn[2] = np.sqrt( C_tot[2,2] / M_tot[2,2] )/ 2.0/np.pi
        fn[5] = np.sqrt( C_tot[5,5] / M_tot[5,5] )/ 2.0/np.pi
        fn[3] = np.sqrt( (C_tot[3,3] + C_tot[1,1]*((zCMy-zMoory)**2 - zMoory**2) ) / (M_tot[3,3] - M_tot[1,1]*zCMy**2 ))/ 2.0/np.pi     # this contains adjustments to reflect rotation about the CG rather than PRP
        fn[4] = np.sqrt( (C_tot[4,4] + C_tot[0,0]*((zCMx-zMoorx)**2 - zMoorx**2) ) / (M_tot[4,4] - M_tot[0,0]*zCMx**2 ))/ 2.0/np.pi     # this contains adjustments to reflect rotation about the CG rather than PRP
        # note that the above lines use off-diagonal term rather than parallel axis theorem since rotation will not be exactly at CG due to effect of added mass
        printVec(fn)
        print(1/fn)
<<<<<<< HEAD
=======
        '''
>>>>>>> 63acc5ef
                
        # store results
        self.results['eigen'] = {}   # signal this data is available by adding a section to the results dictionary
        self.results['eigen']['frequencies'] = fns
        self.results['eigen']['modes'      ] = modes
  

    def solveDynamics(self, case, tol=0.01, conv_plot=0, RAO_plot=0):
        '''After all constant parts have been computed, call this to iterate through remaining terms
        until convergence on dynamic response. Note that steady/mean quantities are excluded here.

        nIter = 2  # maximum number of iterations to allow
        '''
        
        nIter = int(self.nIter) + 1         # maybe think of a better name for the first nIter
        XiStart = self.XiStart
        
        # total system complex response amplitudes (this gets updated each iteration)
        XiLast = np.zeros([self.nDOF,self.nw], dtype=complex) + XiStart    # displacement and rotation complex amplitudes [m, rad]
        
        if conv_plot:
            fig, ax = plt.subplots(3,1,sharex=True)
            c = np.arange(nIter+1)      # adding 1 again here so that there are no RuntimeErrors
            c = cm.jet((c-np.min(c))/(np.max(c)-np.min(c)))      # set up colormap to use to plot successive iteration results

        # ::: a loop could be added here for an array :::
        fowt = self.fowtList[0]
        i1 = 0                                                # range of DOFs for the current turbine
        i2 = 6
        
        # TEMPORARY <<<<
        #fowt.B_aero[0,4,:] = 0.0
        #fowt.B_aero[4,0,:] = 0.0

        # sum up all linear (non-varying) matrices up front
        M_lin = fowt.A_aero + fowt.M_struc[:,:,None] + fowt.A_BEM + fowt.A_hydro_morison[:,:,None] # mass
        B_lin = fowt.B_aero + fowt.B_struc[:,:,None] + fowt.B_BEM                                  # damping
        C_lin =               fowt.C_struc   + self.C_moor        + fowt.C_hydro                   # stiffness
        F_lin = fowt.F_aero +                          fowt.F_BEM + fowt.F_hydro_iner              # excitation
        
<<<<<<< HEAD
        # start fixed point iteration loop for dynamics   <<< would a secant method solve be possible/better? <<<
=======
        # start fixed point iteration loop for dynamics
>>>>>>> 63acc5ef
        for iiter in range(nIter):
            
            # initialize/zero total system coefficient arrays
            M_tot = np.zeros([self.nDOF,self.nDOF,self.nw])       # total mass and added mass matrix [kg, kg-m, kg-m^2]
            B_tot = np.zeros([self.nDOF,self.nDOF,self.nw])       # total damping matrix [N-s/m, N-s, N-s-m]
            C_tot = np.zeros([self.nDOF,self.nDOF,self.nw])       # total stiffness matrix [N/m, N, N-m]
            F_tot = np.zeros([self.nDOF,self.nw], dtype=complex)  # total excitation force/moment complex amplitudes vector [N, N-m]

            Z  = np.zeros([self.nDOF,self.nDOF,self.nw], dtype=complex)  # total system impedance matrix


            # a loop could be added here for an array
            fowt = self.fowtList[0]
            
            # get linearized terms for the current turbine given latest amplitudes
            B_linearized, F_linearized = fowt.calcLinearizedTerms(XiLast)
            
            # calculate the response based on the latest linearized terms
            Xi = np.zeros([self.nDOF,self.nw], dtype=complex)     # displacement and rotation complex amplitudes [m, rad]

            # add fowt's terms to system matrices (BEM arrays are not yet included here)
            M_tot[:,:,:] = M_lin
            B_tot[:,:,:] = B_lin           + B_linearized[:,:,None]
            C_tot[:,:,:] = C_lin[:,:,None]
            F_tot[:  ,:] = F_lin           + F_linearized


            for ii in range(self.nw):
                # form impedance matrix
                Z[:,:,ii] = -self.w[ii]**2 * M_tot[:,:,ii] + 1j*self.w[ii]*B_tot[:,:,ii] + C_tot[:,:,ii]
                
                # solve response (complex amplitude)
                Xi[:,ii] = np.matmul(np.linalg.inv(Z[:,:,ii]),  F_tot[:,ii] )


            if conv_plot:
                # Convergence Plotting
                # plots of surge response at each iteration for observing convergence
                ax[0].plot(self.w, np.abs(Xi[0,:]) , color=c[iiter], label=f"iteration {iiter}")
                ax[1].plot(self.w, np.real(Xi[0,:]), color=c[iiter], label=f"iteration {iiter}")
                ax[2].plot(self.w, np.imag(Xi[0,:]), color=c[iiter], label=f"iteration {iiter}")
    
            # check for convergence
            tolCheck = np.abs(Xi - XiLast) / ((np.abs(Xi)+tol))
            if (tolCheck < tol).all():
                print(f" Iteration {iiter}, converged (largest change is {np.max(tolCheck):.5f} < {tol})")
                break
            else:
                XiLast = 0.2*XiLast + 0.8*Xi    # use a mix of the old and new response amplitudes to use for the next iteration
                                                # (uses hard-coded successive under relaxation for now)
                print(f" Iteration {iiter}, unconverged (largest change is {np.max(tolCheck):.5f} >= {tol})")
    
            if iiter == nIter-1:
                print("WARNING - solveDynamics iteration did not converge to the tolerance.")
        
        if conv_plot:
            # labels for convergence plots
            ax[1].legend()
            ax[0].set_ylabel("response magnitude")
            ax[1].set_ylabel("response, real")
            ax[2].set_ylabel("response, imag")
            ax[2].set_xlabel("frequency (rad/s)")
            fig.suptitle("Response convergence")


        # ------------------------------ preliminary plotting of response ---------------------------------
        
        if RAO_plot:
            # RAO plotting
            fig, ax = plt.subplots(3,1, sharex=True)
    
            fowt = self.fowtList[0]
    
            ax[0].plot(self.w, np.abs(Xi[0,:])          , 'b', label="surge")
            ax[0].plot(self.w, np.abs(Xi[1,:])          , 'g', label="sway")
            ax[0].plot(self.w, np.abs(Xi[2,:])          , 'r', label="heave")
            ax[1].plot(self.w, np.abs(Xi[3,:])*180/np.pi, 'b', label="roll")
            ax[1].plot(self.w, np.abs(Xi[4,:])*180/np.pi, 'g', label="pitch")
            ax[1].plot(self.w, np.abs(Xi[5,:])*180/np.pi, 'r', label="yaw")
            ax[2].plot(self.w, fowt.zeta,                 'k', label="wave amplitude (m)")
    
            ax[0].legend()
            ax[1].legend()
            ax[2].legend()
    
            #ax[0].set_ylim([0, 1e6])
            #ax[1].set_ylim([0, 1e9])
    
            ax[0].set_ylabel("response magnitude (m)")
            ax[1].set_ylabel("response magnitude (deg)")
            ax[2].set_ylabel("wave amplitude (m)")
            ax[2].set_xlabel("frequency (rad/s)")

        
        self.Xi = Xi

        self.results['response'] = {}   # signal this data is available by adding a section to the results dictionary

        return Xi  # currently returning the response rather than saving in the model object



    def calcOutputs(self):
        '''This is where various output quantities of interest are calculated based on the already-solved system response.'''
        
        fowt = self.fowtList[0]   # just using a single turbine for now
        
        
        # ----- system properties outputs -----------------------------
        # all values about platform reference point (z=0) unless otherwise noted
        
        if 'properties' in self.results:
        
            self.results['properties']['tower mass'] = fowt.mtower
            self.results['properties']['tower CG'] = fowt.rCG_tow
            self.results['properties']['substructure mass'] = fowt.msubstruc
            self.results['properties']['substructure CG'] = fowt.rCG_sub
            self.results['properties']['shell mass'] = fowt.mshell
            self.results['properties']['ballast mass'] = fowt.mballast
            self.results['properties']['ballast densities'] = fowt.pb
            self.results['properties']['total mass'] = fowt.M_struc[0,0]
            self.results['properties']['total CG'] = fowt.rCG_TOT
            #self.results['properties']['roll inertia at subCG'] = fowt.I44
            #self.results['properties']['pitch inertia at subCG'] = fowt.I55
            #self.results['properties']['yaw inertia at subCG'] = fowt.I66
            self.results['properties']['roll inertia at subCG'] = fowt.M_struc_subCM[3,3]
            self.results['properties']['pitch inertia at subCG'] = fowt.M_struc_subCM[4,4]
            self.results['properties']['yaw inertia at subCG'] = fowt.M_struc_subCM[5,5]
            
            self.results['properties']['Buoyancy (pgV)'] = fowt.rho_water*fowt.g*fowt.V
            self.results['properties']['Center of Buoyancy'] = fowt.rCB
            self.results['properties']['C stiffness matrix'] = fowt.C_hydro
            
            # unloaded equilibrium <<< 
            
            self.results['properties']['F_lines0'] = self.F_moor0
            self.results['properties']['C_lines0'] = self.C_moor0
                    
            # 6DOF matrices for the support structure (everything but turbine) including mass, hydrostatics, and mooring reactions
            self.results['properties']['M support structure'] = fowt.M_struc_subCM                          # mass matrix
            self.results['properties']['A support structure'] = fowt.A_hydro_morison + fowt.A_BEM[:,:,-1]   # hydrodynamic added mass (currently using highest frequency of BEM added mass)
            self.results['properties']['C support structure'] = fowt.C_struc_sub + fowt.C_hydro + self.C_moor0  # stiffness

        
        
        # ----- response outputs (always in standard units) ---------------------------------------
        
        if 'response' in self.results:
            
            RAOmag      = abs(self.Xi          /fowt.zeta)  # magnitudes of motion RAO

            self.results['response']['frequencies'] = self.w/2/np.pi         # Hz
            self.results['response']['wave elevation'] = fowt.zeta
            self.results['response']['Xi'         ] = self.Xi
            self.results['response']['surge RAO'  ] = RAOmag[0,:]
            self.results['response'][ 'sway RAO'  ] = RAOmag[1,:]
            self.results['response']['heave RAO'  ] = RAOmag[2,:]
            self.results['response']['pitch RAO'  ] = RAOmag[3,:]
            self.results['response'][ 'roll RAO'  ] = RAOmag[4,:]
            self.results['response'][  'yaw RAO'  ] = RAOmag[5,:]
            
            # save dynamic derived quantities
            #self.results['response']['mooring tensions'] = ...
            self.results['response']['nacelle acceleration'] = self.w**2 * (self.Xi[0] + self.Xi[4]*fowt.hHub)
        
    
        
        return self.results


    def plotResponses(self):
        '''Plots the power spectral densities of the available response channels for each case.'''
        
        fig, ax = plt.subplots(6, 1, sharex=True)
        
        metrics = self.results['case_metrics']
        nCases = len(metrics['surge_avg'])
        
        for iCase in range(nCases):
        
            ax[0].plot(self.w/TwoPi, TwoPi*metrics['surge_PSD'][iCase,:]    )  # surge
            ax[1].plot(self.w/TwoPi, TwoPi*metrics['heave_PSD'][iCase,:]    )  # heave
            ax[2].plot(self.w/TwoPi, TwoPi*metrics['pitch_PSD'][iCase,:]    )  # pitch [deg]
            ax[3].plot(self.w/TwoPi, TwoPi*metrics['AxRNA_PSD'][iCase,:]    )  # nacelle acceleration
            ax[4].plot(self.w/TwoPi, TwoPi*metrics['Mbase_PSD'][iCase,:]    )  # tower base bending moment (using FAST's kN-m)
            ax[5].plot(self.w/TwoPi, TwoPi*metrics['wave_PSD' ][iCase,:], label=f'case {iCase+1}')  # wave spectrum

            # need a variable number of subplots for the mooring lines
            #ax2[3].plot(model.w/2/np.pi, TwoPi*metrics['Tmoor_PSD'][0,3,:]  )  # fairlead tension

        ax[0].set_ylabel('surge \n'+r'(m$^2$/Hz)')
        ax[1].set_ylabel('heave \n'+r'(m$^2$/Hz)')
        ax[2].set_ylabel('pitch \n'+r'(deg$^2$/Hz)')
        ax[3].set_ylabel('nac. acc. \n'+r'((m/s$^2$)$^2$/Hz)')
        ax[4].set_ylabel('twr. bend \n'+r'((Nm)$^2$/Hz)')
        ax[5].set_ylabel('wave elev.\n'+r'(m$^2$/Hz)')

        #ax[0].set_ylim([0.0, 25])
        #ax[1].set_ylim([0.0, 15])
        #ax[2].set_ylim([0.0, 4])
        #ax[-1].set_xlim([0.03, 0.15])
        ax[-1].set_xlabel('frequency (Hz)')
        
        #if nCases > 1:
        ax[-1].legend()
        fig.suptitle('RAFT power spectral densities')
        
        

    def preprocess_HAMS(self, dw=0, wMax=0, dz=0, da=0):
        '''This generates a mesh for the platform, runs a BEM analysis on it
        using pyHAMS, and writes .1 and .3 output files for use with OpenFAST.
        The input parameters are useful for multifidelity applications where 
        different levels have different accuracy demands for the HAMS analysis.
        The mesh is only made for non-interesecting members flagged with potMod=1.
        
        PARAMETERS
        ----------
        dw : float
            Optional specification of custom frequency increment (rad/s).
        wMax : float
            Optional specification of maximum frequency for BEM analysis (rad/s). Will only be
            used if it is greater than the maximum frequency used in RAFT.
        dz : float
            desired longitudinal panel size for potential flow BEM analysis (m)
        da : float
            desired azimuthal panel size for potential flow BEM analysis (m)
        '''
        
        self.fowtList[0].calcBEM(dw=dw, wMax=wMax, dz=dz, da=da)


    def plot(self, ax=None, hideGrid=False, color='k', nodes=0):
        '''plots the whole model, including FOWTs and mooring system...'''

        # for now, start the plot via the mooring system, since MoorPy doesn't yet know how to draw on other codes' plots
        #self.ms.bodyList[0].setPosition(np.zeros(6))
        #self.ms.initialize()
        
        #fig = plt.figure(figsize=(20/2.54,12/2.54))
        #ax = Axes3D(fig)

       # if axes not passed in, make a new figure
        if ax == None:    
            fig, ax = self.ms.plot(color=color)
        else:
            fig = ax.get_figure()
            self.ms.plot(ax=ax, color=color)

        # plot each FOWT
        for fowt in self.fowtList:
            fowt.plot(ax, color=color, nodes=nodes)
            
        if hideGrid:       
            ax.set_xticks([])    # Hide axes ticks
            ax.set_yticks([])
            ax.set_zticks([])     
            ax.grid(False)       # Hide grid lines
            ax.grid(b=None)
            ax.axis('off')
            ax.set_frame_on(False)
            
        return fig, ax


def runRAFT(input_file, turbine_file=""):
    '''
    This will set up and run RAFT based on a YAML input file.
    '''
    
    # open the design YAML file and parse it into a dictionary for passing to raft
    print("Loading RAFT input file: "+input_file)
    
    with open(input_file) as file:
        design = yaml.load(file, Loader=yaml.FullLoader)
    
    print(f"'{design['name']}'")
    
    
    depth = float(design['mooring']['water_depth'])
    
    # for now, turn off potMod in the design dictionary to avoid BEM analysis
    #design['platform']['potModMaster'] = 1
    
    # read in turbine data and combine it in
    # if len(turbine_file) > 0:
    #   turbine = convertIEAturbineYAML2RAFT(turbine_file)
    #   design['turbine'].update(turbine)
    
    # Create and run the model
    print(" --- making model ---")
    model = raft.Model(design)  
    print(" --- analyizing unloaded ---")
    model.analyzeUnloaded()
    print(" --- analyzing cases ---")
    model.analyzeCases()
    
    model.plot()
    
    model.plotResponses()
    
    #model.preprocess_HAMS("testHAMSoutput", dw=0.1, wMax=10)
    
    plt.show()
    
    return model
    
    
if __name__ == "__main__":
    import raft
    
    #model = runRAFT(os.path.join(raft_dir,'designs/DTU10MW.yaml'))
    model = runRAFT(os.path.join(raft_dir,'designs/VolturnUS-S.yaml'))
    #model = runRAFT(os.path.join(raft_dir,'designs/OC3spar.yaml'))
    fowt = model.fowtList[0]<|MERGE_RESOLUTION|>--- conflicted
+++ resolved
@@ -140,36 +140,26 @@
         self.results['case_metrics']['surge_avg'] = np.zeros(nCases)
         self.results['case_metrics']['surge_std'] = np.zeros(nCases)
         self.results['case_metrics']['surge_max'] = np.zeros(nCases)
-<<<<<<< HEAD
-=======
         self.results['case_metrics']['surge_PSD'] = np.zeros([nCases,self.nw])  # adding PSDs as well. Could put behind an if statement if this slows things down
         
         self.results['case_metrics']['sway_avg'] = np.zeros(nCases)
         self.results['case_metrics']['sway_std'] = np.zeros(nCases)
         self.results['case_metrics']['sway_max'] = np.zeros(nCases)
         self.results['case_metrics']['sway_PSD'] = np.zeros([nCases,self.nw])
->>>>>>> 63acc5ef
         
         self.results['case_metrics']['heave_avg'] = np.zeros(nCases)
         self.results['case_metrics']['heave_std'] = np.zeros(nCases)
         self.results['case_metrics']['heave_max'] = np.zeros(nCases)
-<<<<<<< HEAD
-=======
         self.results['case_metrics']['heave_PSD'] = np.zeros([nCases,self.nw])
         
         self.results['case_metrics']['roll_avg'] = np.zeros(nCases)
         self.results['case_metrics']['roll_std'] = np.zeros(nCases)
         self.results['case_metrics']['roll_max'] = np.zeros(nCases)
         self.results['case_metrics']['roll_PSD'] = np.zeros([nCases,self.nw])
->>>>>>> 63acc5ef
         
         self.results['case_metrics']['pitch_avg'] = np.zeros(nCases)
         self.results['case_metrics']['pitch_std'] = np.zeros(nCases)
         self.results['case_metrics']['pitch_max'] = np.zeros(nCases)
-<<<<<<< HEAD
-        # nacelle acceleration
-        self.results['case_metrics']['AxRNA_std'] = np.zeros(nCases)
-=======
         self.results['case_metrics']['pitch_PSD'] = np.zeros([nCases,self.nw])
         
         self.results['case_metrics']['yaw_avg'] = np.zeros(nCases)
@@ -182,34 +172,15 @@
         self.results['case_metrics']['AxRNA_std'] = np.zeros(nCases)
         self.results['case_metrics']['AxRNA_max'] = np.zeros(nCases)
         self.results['case_metrics']['AxRNA_PSD'] = np.zeros([nCases,self.nw])
->>>>>>> 63acc5ef
         # tower base bending moment
         self.results['case_metrics']['Mbase_avg'] = np.zeros(nCases) 
         self.results['case_metrics']['Mbase_std'] = np.zeros(nCases)
         self.results['case_metrics']['Mbase_max'] = np.zeros(nCases)
-<<<<<<< HEAD
-=======
         self.results['case_metrics']['Mbase_PSD'] = np.zeros([nCases,self.nw])
->>>>>>> 63acc5ef
         self.results['case_metrics']['Mbase_DEL'] = np.zeros(nCases)        
         # rotor speed
         self.results['case_metrics']['omega_avg'] = np.zeros(nCases)    
         self.results['case_metrics']['omega_std'] = np.zeros(nCases)    
-<<<<<<< HEAD
-        self.results['case_metrics']['omega_max'] = np.zeros(nCases)      
-        # generator torque
-        self.results['case_metrics']['torque_avg'] = np.zeros(nCases) 
-        self.results['case_metrics']['torque_std'] = np.zeros(nCases)    
-        self.results['case_metrics']['torque_max'] = np.zeros(nCases)       
-        # rotor power 
-        self.results['case_metrics']['power_avg'] = np.zeros(nCases)
-        self.results['case_metrics']['power_std'] = np.zeros(nCases)    
-        self.results['case_metrics']['power_max'] = np.zeros(nCases)    
-        # collective blade pitch
-        self.results['case_metrics']['bPitch_avg'] = np.zeros(nCases)   
-        self.results['case_metrics']['bPitch_std'] = np.zeros(nCases)    
-        self.results['case_metrics']['bPitch_max'] = np.zeros(nCases)    
-=======
         self.results['case_metrics']['omega_max'] = np.zeros(nCases)   
         self.results['case_metrics']['omega_PSD'] = np.zeros([nCases,self.nw])        
         # generator torque
@@ -227,23 +198,16 @@
         self.results['case_metrics']['bPitch_std'] = np.zeros(nCases)    
         self.results['case_metrics']['bPitch_max'] = np.zeros(nCases) 
         self.results['case_metrics']['bPitch_PSD'] = np.zeros([nCases, self.nw])
->>>>>>> 63acc5ef
         # mooring tension
         self.results['case_metrics']['Tmoor_avg'] = np.zeros([nCases, 2*nLines]) # 2d array, for each line in each case?
         self.results['case_metrics']['Tmoor_std'] = np.zeros([nCases, 2*nLines])
         self.results['case_metrics']['Tmoor_max'] = np.zeros([nCases, 2*nLines])
         self.results['case_metrics']['Tmoor_DEL'] = np.zeros([nCases, 2*nLines])
-<<<<<<< HEAD
-        
-        
-        
-=======
         self.results['case_metrics']['Tmoor_PSD'] = np.zeros([nCases, 2*nLines, self.nw])
         
         # wind and wave spectra for reference
         self.results['case_metrics']['wind_PSD'] = np.zeros([nCases, self.nw])
         self.results['case_metrics']['wave_PSD'] = np.zeros([nCases, self.nw])
->>>>>>> 63acc5ef
         
         # calculate the system's constant properties
         for fowt in self.fowtList:
@@ -279,28 +243,6 @@
             self.solveDynamics(case)
             
             # process outputs that are specific to the floating unit       
-<<<<<<< HEAD
-            self.fowtList[0].saveTurbineOutputs(self.results['case_metrics'], iCase, fowt.Xi0, self.Xi[0:6,:])            
- 
-            # process mooring tension outputs
-            T_moor_amps = np.zeros([len(self.T_moor), self.nw]) 
-            for iw in range(self.nw):
-                T_moor_amps[:,iw] = np.matmul(self.J_moor, self.Xi[:,iw])
-            
-            self.results['case_metrics']['Tmoor_avg'][iCase,:] = self.T_moor
-            for iT in range(len(self.T_moor)):
-                TRMS = getRMS(T_moor_amps[iT,:]) # estimated mooring line RMS tension [N]
-                self.results['case_metrics']['Tmoor_std'][iCase,iT] = TRMS
-                self.results['case_metrics']['Tmoor_max'][iCase,iT] = self.T_moor[iT] + 3*TRMS
-                #self.results['case_metrics']['Tmoor_DEL'][iCase,iT] = 
-            
-        print("---tensions average ---")
-        printMat(self.results['case_metrics']['Tmoor_avg'])
-        print("---tensions standard deviation ---")
-        printMat(self.results['case_metrics']['Tmoor_std'])
-            
-        print(self.results['case_metrics'])
-=======
             self.fowtList[0].saveTurbineOutputs(self.results['case_metrics'], case, iCase, fowt.Xi0, self.Xi[0:6,:])            
  
             # process mooring tension outputs
@@ -343,7 +285,6 @@
                 print(f"-----------------------------------------------------------")
 
         
->>>>>>> 63acc5ef
 
     """
     def calcSystemConstantProps(self):
@@ -522,10 +463,7 @@
         # note that the above lines use off-diagonal term rather than parallel axis theorem since rotation will not be exactly at CG due to effect of added mass
         printVec(fn)
         print(1/fn)
-<<<<<<< HEAD
-=======
         '''
->>>>>>> 63acc5ef
                 
         # store results
         self.results['eigen'] = {}   # signal this data is available by adding a section to the results dictionary
@@ -566,11 +504,7 @@
         C_lin =               fowt.C_struc   + self.C_moor        + fowt.C_hydro                   # stiffness
         F_lin = fowt.F_aero +                          fowt.F_BEM + fowt.F_hydro_iner              # excitation
         
-<<<<<<< HEAD
-        # start fixed point iteration loop for dynamics   <<< would a secant method solve be possible/better? <<<
-=======
         # start fixed point iteration loop for dynamics
->>>>>>> 63acc5ef
         for iiter in range(nIter):
             
             # initialize/zero total system coefficient arrays
