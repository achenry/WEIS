import os
import sys
from distutils.core import run_setup
import setuptools

# Install the python sub-packages
<<<<<<< HEAD
os.chdir('dtqpy')
run_setup('setup.py', script_args=sys.argv[1:], stop_after='run')
os.chdir('..')
=======
print(sys.argv)
for pkg in ['WISDEM','ROSCO','pCrunch','MoorPy','RAFT','dtqpy']:
    os.chdir(pkg)
    if pkg in ['WISDEM']:
        # This option runs `python setup.py install/develop` on each package
        os.system(sys.executable+" setup.py develop")
        #retval = subprocess.call([sys.executable, "setup.py", "develop"])
    else:
        run_setup('setup.py', script_args=sys.argv[1:], stop_after='run')
    os.chdir('..')

# Now install WEIS and the Fortran packages
metadata = dict(
    name                          = 'WEIS',
    version                       = '1.1',
    description                   = 'Wind Energy with Integrated Servo-control',
    long_description              = long_description,
    long_description_content_type = 'text/markdown',
    author                        = 'NREL',
    url                           = 'https://github.com/WISDEM/WEIS',
    install_requires              = ['openmdao>=3.4','numpy','scipy','nlopt','dill','smt','control','jsonmerge','fatpack'],
    classifiers                   = [_f for _f in CLASSIFIERS.split('\n') if _f],
    packages                      = weis_pkgs,
    package_data                  =  {'':['*.yaml','*.xlsx']},
    python_requires               = '>=3.6',
    license                       = 'Apache License, Version 2.0',
    ext_modules                   = extList,
    cmdclass                      = {'build_ext': CMakeBuildExt},
    zip_safe                      = False,
)
>>>>>>> bdd99c25

setuptools.setup()
<|MERGE_RESOLUTION|>--- conflicted
+++ resolved
@@ -1,44 +1,17 @@
 import os
 import sys
-from distutils.core import run_setup
+import subprocess
 import setuptools
 
 # Install the python sub-packages
-<<<<<<< HEAD
 os.chdir('dtqpy')
-run_setup('setup.py', script_args=sys.argv[1:], stop_after='run')
+
+edit_str = ''
+for k in sys.argv:
+    if k in ['-e','--editable','develop']:
+        edit_str = '-e'
+subprocess.check_call([sys.executable, '-m', 'pip', 'install', edit_str , '.'])
+
 os.chdir('..')
-=======
-print(sys.argv)
-for pkg in ['WISDEM','ROSCO','pCrunch','MoorPy','RAFT','dtqpy']:
-    os.chdir(pkg)
-    if pkg in ['WISDEM']:
-        # This option runs `python setup.py install/develop` on each package
-        os.system(sys.executable+" setup.py develop")
-        #retval = subprocess.call([sys.executable, "setup.py", "develop"])
-    else:
-        run_setup('setup.py', script_args=sys.argv[1:], stop_after='run')
-    os.chdir('..')
-
-# Now install WEIS and the Fortran packages
-metadata = dict(
-    name                          = 'WEIS',
-    version                       = '1.1',
-    description                   = 'Wind Energy with Integrated Servo-control',
-    long_description              = long_description,
-    long_description_content_type = 'text/markdown',
-    author                        = 'NREL',
-    url                           = 'https://github.com/WISDEM/WEIS',
-    install_requires              = ['openmdao>=3.4','numpy','scipy','nlopt','dill','smt','control','jsonmerge','fatpack'],
-    classifiers                   = [_f for _f in CLASSIFIERS.split('\n') if _f],
-    packages                      = weis_pkgs,
-    package_data                  =  {'':['*.yaml','*.xlsx']},
-    python_requires               = '>=3.6',
-    license                       = 'Apache License, Version 2.0',
-    ext_modules                   = extList,
-    cmdclass                      = {'build_ext': CMakeBuildExt},
-    zip_safe                      = False,
-)
->>>>>>> bdd99c25
 
 setuptools.setup()
