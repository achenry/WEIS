General:
    verbosity: False  # When set to True, the code prints to screen many infos

WISDEM:
    RotorSE:
        flag: True
        n_pitch_perf_surfaces: 5
        n_tsr_perf_surfaces: 5
        spar_cap_ss: Spar_Cap_SS
        spar_cap_ps: Spar_Cap_PS
        n_span: 60
    TowerSE:
        flag: True
        wind: PowerWind  # Wind used
        gamma_f: 1.35    # Safety factor for fatigue loads
        gamma_m: 1.3     # Safety factor for material properties
        gamma_n: 1.0     # Safety factor for ...
        gamma_b: 1.1     # Safety factor for ...
        gamma_fatigue: 1.755  # Safety factor for fatigue loads
        buckling_length: 30    # Buckling parameter
        soil_springs: True
        gravity_foundation: False
        frame3dd:
            shear: True
            geom: True
            tol: 1e-9
    DriveSE:
        flag: True
    FloatingSE:
        flag: True
    BOS:
        flag: True

Level3: # Options for WEIS fidelity level 3 = nonlinear time domain
    flag: True
    simulation:
        TMax: 5.
        DT: 0.01
        CompElast: 1
        CompInflow: 1
        CompAero: 2
        CompServo: 1
        CompHydro: 1
        CompSub: 1
        CompMooring: 0
        CompIce: 0
    linearization:
        Linearize: False
    ElastoDyn:      # DZ: taking level 2 DOFs from here now, let's set linearization DOFs in Level 2 modelling options next
        flag: True
        FlapDOF1: False
        FlapDOF2: False
        EdgeDOF: False
        TeetDOF: False
        DrTrDOF: False 
        GenDOF: True
        YawDOF: False  
        TwFADOF1 : True
        TwFADOF2 : True
        TwSSDOF1 : True
        TwSSDOF2 : True
        PtfmSgDOF: True
        PtfmSwDOF: True
        PtfmHvDOF: True
        PtfmRDOF : True
        PtfmPDOF : True
        PtfmYDOF : True
    ElastoDynBlade:
        BldFlDmp1: 3.0
        BldFlDmp2: 3.0
        BldEdDmp1: 3.0
    ServoDyn:
        YawSpr: 4.6273E+10
        YawDamp: 3.9088E+07
    HydroDyn:
        WaveTMax: 1 #3630
        WvLowCOff: 0.15708
        WvHiCOff: 3.2
        WvLowCOffD: 0.0
        WvHiCOffD: 3.04292
        WaveSeed1: 123456789
        AddBLin3: [0.0, 0.0, 4389794.6, 0.0, 0.0, 0.0]
<<<<<<< HEAD
ROSCO:
    flag: True
=======
    ROSCO:
        flag: True
Level2:
    flag: False
    simulation:         # could these be included in openfast options?
        TMax: 700.      # run simulations using IEC standards, could share that info
    linearization:
        TMax: 1600.
        DT: 0.01
        TrimGain: 1e-4
        TrimTol: 1e-3
        wind_speeds: [16]
        DOFs: ['GenDOF','TwFADOF1']
        NLinTimes: 4    

>>>>>>> b40550fc
    
openfast:
    file_management:
        FAST_namingOut:    iea15mw_mono         # Name of the OpenFAST output files
        FAST_runDirectory: outputs/weis_mono/             # Path to folder with the OpenFAST output files
    dlc_settings:
        run_power_curve:   True
        run_IEC:           True
        run_blade_fatigue: False
        IEC: # Currently supported: 1.1, 1.3, 1.4, 1.5, 5.1, 6.1, 6.3
            - DLC:   1.1
              U:     [5., 13., 21.]
              Seeds: [1]
            # - DLC:   1.3
            #   U:     [3., 5., 7., 9., 11., 13., 15., 17., 19., 21., 23., 25.]
            #   Seeds: [11, 12, 13, 14, 15, 16]
            # - DLC:   1.4
            # - DLC:   1.5
            #   U:     [3., 5., 7., 9., 11., 13., 15., 17., 19., 21., 23., 25.]
            #   Seeds: [11, 12, 13, 14, 15, 16]
            # - DLC:   5.1
            #   Seeds: [11, 12, 13, 14, 15, 16]
            # - DLC:   6.1
            #   Seeds: [11, 12, 13, 14, 15, 16]
            # - DLC:   6.3
            #   Seeds: [11, 12, 13, 14, 15, 16]
        Power_Curve:
            turbulent_power_curve: True # False: Steady Wind, True: Turbulent Inflow
            U:     [] # If running turbulent power curve, can set U:[], and analysis will default to using the IEC - DLC 1.1 results.  This can be used to prevent running redundant turbulent operational cases
            Seeds: [] # Used only when turbulent_power_curve=True

yaml:
    validate: False    # When set to True, the code runs a yam validation package. This checks whether the yams has the right formatting.
    path2schema: windIO/windIO/turbine/IEAontology_schema.yaml   # Path to the yams schema to run the validation

xfoil:
    path       : Xfoil/bin/xfoil # Path to xfoil executable. Only used for blades with distributed aerodynamic control devices 
    run_parallel: True<|MERGE_RESOLUTION|>--- conflicted
+++ resolved
@@ -80,26 +80,9 @@
         WvHiCOffD: 3.04292
         WaveSeed1: 123456789
         AddBLin3: [0.0, 0.0, 4389794.6, 0.0, 0.0, 0.0]
-<<<<<<< HEAD
+
 ROSCO:
     flag: True
-=======
-    ROSCO:
-        flag: True
-Level2:
-    flag: False
-    simulation:         # could these be included in openfast options?
-        TMax: 700.      # run simulations using IEC standards, could share that info
-    linearization:
-        TMax: 1600.
-        DT: 0.01
-        TrimGain: 1e-4
-        TrimTol: 1e-3
-        wind_speeds: [16]
-        DOFs: ['GenDOF','TwFADOF1']
-        NLinTimes: 4    
-
->>>>>>> b40550fc
     
 openfast:
     file_management:
