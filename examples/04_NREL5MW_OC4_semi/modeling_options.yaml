--- conflicted
+++ resolved
@@ -56,10 +56,8 @@
         WvHiCOff: 3.2
         WaveSeed1: 123456789
         AddBLin3: [0.0, 0.0, 4389794.6, 0.0, 0.0, 0.0]
-<<<<<<< HEAD
-    ROSCO:
-        flag: True
-
+ROSCO:
+    flag: True
 
 DLC_driver:
     openfast_file_management:
@@ -73,38 +71,4 @@
               HubHt: 110
               GridHeight: 160
               GridWidth: 160
-              AnalysisTime: 5.
-=======
-ROSCO:
-    flag: True
-    
-openfast:
-    file_management:
-        FAST_namingOut:    NREL5MW_OC4_semi         # Name of the OpenFAST output files
-        FAST_runDirectory: temp/NREL5MW_OC4_semi             # Path to folder with the OpenFAST output files
-    dlc_settings:
-        run_power_curve:   True
-        run_IEC:           True
-        run_blade_fatigue: False
-        IEC: # Currently supported: 1.1, 1.3, 1.4, 1.5, 5.1, 6.1, 6.3
-            - DLC:   1.1
-              U:     [3., 5., 7., 9., 11., 13., 15., 17., 19., 21., 23., 25.]
-              Seeds: [1]
-            # - DLC:   1.3
-            #   U:     [3., 5., 7., 9., 11., 13., 15., 17., 19., 21., 23., 25.]
-            #   Seeds: [11, 12, 13, 14, 15, 16]
-            # - DLC:   1.4
-            # - DLC:   1.5
-            #   U:     [3., 5., 7., 9., 11., 13., 15., 17., 19., 21., 23., 25.]
-            #   Seeds: [11, 12, 13, 14, 15, 16]
-            # - DLC:   5.1
-            #   Seeds: [11, 12, 13, 14, 15, 16]
-            # - DLC:   6.1
-            #   Seeds: [11, 12, 13, 14, 15, 16]
-            # - DLC:   6.3
-            #   Seeds: [11, 12, 13, 14, 15, 16]
-        Power_Curve:
-            turbulent_power_curve: True # False: Steady Wind, True: Turbulent Inflow
-            U:     [] # If running turbulent power curve, can set U:[], and analysis will default to using the IEC - DLC 1.1 results.  This can be used to prevent running redundant turbulent operational cases
-            Seeds: [] # Used only when turbulent_power_curve=True
->>>>>>> 9db01f65
+              AnalysisTime: 5.