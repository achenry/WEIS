--- conflicted
+++ resolved
@@ -41,11 +41,7 @@
     flag: False
     OutFileFmt: 3
     simulation:
-<<<<<<< HEAD
-        TMax: 2000.0
-=======
         TMax: 1.0
->>>>>>> 848b2406
         DT: 0.01
         CompElast: 1
         CompInflow: 1
@@ -108,7 +104,6 @@
     flag: True
     simulation:         # could these be included in openfast options?
         flag: True
-<<<<<<< HEAD
         TMax: 600.      # run simulations using IEC standards, could share that info
     linearization:
         TMax: 2000.
@@ -117,16 +112,6 @@
         TrimTol: 1e-3
         rated_offset: 0.75
         wind_speeds: [4., 6., 8., 10., 12., 14., 16.]
-=======
-        TMax: 20.      # run simulations using IEC standards, could share that info
-    linearization:
-        TMax: 600.
-        DT: 0.01
-        TrimGain: 1e-4
-        TrimTol: 1e-3
-        wind_speeds: [14.]
-        rated_offset: 0.75
->>>>>>> 848b2406
         DOFs: ['GenDOF','TwFADOF1','PtfmPDOF']
         NLinTimes: 2
 
