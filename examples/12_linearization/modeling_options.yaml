--- conflicted
+++ resolved
@@ -106,20 +106,12 @@
         flag: True
         TMax: 600.      # run simulations using IEC standards, could share that info
     linearization:
-<<<<<<< HEAD
         TMax: 700.
         DT: 0.01
         TrimGain: 1e-4
         TrimTol: 1e-3
         wind_speeds: [14.,16.]
-=======
-        TMax: 2000.
-        DT: 0.01
-        TrimGain: 1e-4
-        TrimTol: 1e-3
->>>>>>> 2a0e50c3
         rated_offset: 0.75
-        wind_speeds: [4., 6., 8., 10., 12., 14., 16.]
         DOFs: ['GenDOF','TwFADOF1','PtfmPDOF']
         NLinTimes: 2
 
