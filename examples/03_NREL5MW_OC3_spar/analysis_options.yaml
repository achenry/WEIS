--- conflicted
+++ resolved
@@ -1,9 +1,5 @@
 general:
-<<<<<<< HEAD
-    folder_output: /Users/dzalkind/Tools/WEIS-4/optimizations/outputs_LN_COBYLA_0
-=======
     folder_output: output
->>>>>>> 77130e9b
     fname_output: refturb_output
 design_variables:
   control:
@@ -223,16 +219,11 @@
   optimization:
     flag: True
     tol: 1.e-3            # Optimality tolerance
-    xtol: 1.e-2            # Optimality tolerance
+    xtol: 1.e-2           # Optimality tolerance for design variables
     max_major_iter: 10    # Maximum number of major design iterations (SNOPT)
     max_minor_iter: 100   # Maximum number of minor design iterations (SNOPT)
-<<<<<<< HEAD
-    max_iter: 100         # Maximum number of iterations (SLSQP)
-    solver: LN_COBYLA         # Optimization solver. Other options are 'SLSQP' - 'CONMIN'
-=======
-    max_iter: 1         # Maximum number of iterations (SLSQP)
-    solver: SLSQP         # Optimization solver. Other options are 'SLSQP' - 'CONMIN'
->>>>>>> 77130e9b
+    max_iter: 2           # Maximum number of iterations (SLSQP)
+    solver: LN_COBYLA     # Optimization solver. Other options are 'SLSQP' - 'CONMIN'
     step_size: 1.e-3      # Step size for finite differencing
     form: central         # Finite differencing mode, either forward or central
   design_of_experiments:
