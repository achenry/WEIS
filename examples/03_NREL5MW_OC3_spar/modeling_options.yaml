--- conflicted
+++ resolved
@@ -20,14 +20,9 @@
         flag: True
     FloatingSE:
         flag: True
-<<<<<<< HEAD
-    # BOS:
-    #     flag: True
-=======
         rank_and_file: True
     BOS:
         flag: True
->>>>>>> f0d10a8b
 
 Level1:
     flag: False
@@ -87,13 +82,8 @@
         ExctnMod: 1
         RdtnMod: 1
         RdtnDT: 0.0125
-<<<<<<< HEAD
-        PotFile: examples/03_NREL5MW_OC3_spar/HydroData/Spar
-        PtfmMass_Init: 7.462e6
-=======
         PotFile: HydroData/Spar
         # PtfmMass_Init: 7.462e6
->>>>>>> f0d10a8b
 
 ROSCO:
     flag: True
@@ -115,11 +105,7 @@
           wave_height: [7.]
           wave_period: [1.]
           n_seeds: 1
-<<<<<<< HEAD
-          analysis_time: 100.
-=======
           analysis_time: 20.
->>>>>>> f0d10a8b
           transient_time: 0.
           turbulent_wind:
               HubHt: 90.0
