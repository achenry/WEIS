--- conflicted
+++ resolved
@@ -7,7 +7,7 @@
 
 WEIS, Wind Energy with Integrated Servo-control, performs multifidelity co-design of wind turbines. WEIS is a framework that combines multiple NREL-developed tools to enable design optimization of floating offshore wind turbines.
 
-Author: [NREL WISDEM & OpenFAST & Control Teams](mailto:systems.engineering@nrel.gov) 
+Author: [NREL WISDEM & OpenFAST & Control Teams](mailto:systems.engineering@nrel.gov)
 
 ## Version
 
@@ -22,7 +22,7 @@
 WEIS integrates in a unique workflow four models:
 * [WISDEM](https://github.com/WISDEM/WISDEM) is a set of models for assessing overall wind plant cost of energy (COE).
 * [OpenFAST](https://github.com/OpenFAST/openfast) is the community model for wind turbine simulation to be developed and used by research laboratories, academia, and industry.
-* [TurbSim](https://www.nrel.gov/docs/fy09osti/46198.pdf) is a stochastic, full-field, turbulent-wind simulator. 
+* [TurbSim](https://www.nrel.gov/docs/fy09osti/46198.pdf) is a stochastic, full-field, turbulent-wind simulator.
 * [ROSCO](https://github.com/NREL/ROSCO) provides an open, modular and fully adaptable baseline wind turbine controller to the scientific community.
 
 In addition, three external libraries are added:
@@ -49,7 +49,7 @@
 The installation instructions below use the environment name, "weis-env," but any name is acceptable.
 
 0.  On the DOE HPC system eagle, make sure to start from a clean setup and type
-        
+
         module purge
         module load conda        
 
@@ -58,24 +58,14 @@
         conda env create --name weis-env -f https://raw.githubusercontent.com/WISDEM/WEIS/develop/environment.yml python=3.9
         conda activate weis-env                          # (if this does not work, try source activate weis-env)
         sudo apt update                                  # (WSL only, assuming Ubuntu)
-    
-<<<<<<< HEAD
+
 2.  Use conda to add platform specific dependencies.
 
-        conda install -y petsc4py mpi4py                 # (Mac / Linux only)   
-        conda install -y compilers                       # (Mac only)   
-        conda install -y m2w64-toolchain libpython       # (Windows only)
+        conda install -y petsc4py mpi4py                                     # (Mac / Linux only)   
+        conda install -y compilers                                           # (Mac only)   
+        sudo apt install gcc g++ gfortran libblas-dev liblapack-dev  -y      # (WSL only, assuming Ubuntu)
 
 3. Clone the repository and install the software
-=======
-2.  Use conda to install the build dependencies.  Note the differences between Windows and Mac/build systems. Skip to point #3 if you are on the DOE HPC system Eagle
-
-        conda install -y cmake cython control dill git jsonschema make matplotlib-base numpy openmdao openpyxl pandas pip pyoptsparse pytest python-benedict pyyaml ruamel_yaml scipy setuptools simpy slycot smt sortedcontainers swig
-        conda install -y petsc4py mpi4py                                           
-        conda install -y compilers                                              # (Mac only)   
-        sudo apt install gcc g++ gfortran libblas-dev liblapack-dev  -y         # (WSL only, assuming Ubuntu)
-        pip install marmot-agents jsonmerge fatpack
->>>>>>> 57785b2c
         git clone https://github.com/WISDEM/WEIS.git
         cd WEIS
         git checkout branch_name                         # (Only if you want to switch branches, say "develop")
