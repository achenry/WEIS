--- conflicted
+++ resolved
@@ -3,12 +3,6 @@
 from scipy.interpolate import PchipInterpolator
 
 import numpy as np
-<<<<<<< HEAD
-from scipy.interpolate import PchipInterpolator
-=======
-import openmdao.api as om
->>>>>>> 475f220c
-
 import openmdao.api as om
 
 
