import numpy as np

import wisdem.inputs as sch


class WindTurbineOntologyPython(object):
    def __init__(self, fname_input_wt, fname_input_modeling, fname_input_analysis):

        self.modeling_options = sch.load_modeling_yaml(fname_input_modeling)
        self.analysis_options = sch.load_analysis_yaml(fname_input_analysis)
        if fname_input_wt is None:
            self.wt_init = None
        else:
            self.wt_init = sch.load_geometry_yaml(fname_input_wt)
        self.set_run_flags()
        self.set_openmdao_vectors()
        self.set_opt_flags()

    def get_input_data(self):
        return self.wt_init, self.modeling_options, self.analysis_options

    def set_run_flags(self):
        # Create components flag struct
        self.modeling_options["flags"] = {}

        # Backwards compatibility
        modules = ["RotorSE", "DriveSE", "GeneratorSE", "TowerSE", "FixedBottomSE", "FloatingSE", "Loading", "BOS"]
        for m in modules:
            if m in self.modeling_options:
                self.modeling_options["WISDEM"][m].update(self.modeling_options[m])

        for k in ["blade", "hub", "nacelle", "tower", "monopile", "jacket", "floating_platform", "mooring", "RNA"]:
            self.modeling_options["flags"][k] = k in self.wt_init["components"]

        for k in ["assembly", "components", "airfoils", "materials", "control", "environment", "bos", "costs"]:
            self.modeling_options["flags"][k] = k in self.wt_init

        # Generator flag
        self.modeling_options["flags"]["generator"] = False
        if self.modeling_options["flags"]["nacelle"] and "generator" in self.wt_init["components"]["nacelle"]:
            self.modeling_options["flags"]["generator"] = True
            if not "GeneratorSE" in self.modeling_options["WISDEM"]:
                self.modeling_options["WISDEM"]["GeneratorSE"] = {}
            self.modeling_options["WISDEM"]["GeneratorSE"]["type"] = self.wt_init["components"]["nacelle"]["generator"][
                "generator_type"
            ].lower()

        # Offshore flags
        self.modeling_options["flags"]["floating"] = self.modeling_options["flags"]["floating_platform"]
        self.modeling_options["flags"]["offshore"] = (
            self.modeling_options["flags"]["floating"]
            or self.modeling_options["flags"]["monopile"]
            or self.modeling_options["flags"]["jacket"]
        )

        # Put in some logic about what needs to be in there
        flags = self.modeling_options["flags"]

        # Even if the block is in the inputs, the user can turn off via modeling options
        if flags["bos"]:
            flags["bos"] = self.modeling_options["WISDEM"]["BOS"]["flag"]
        if flags["blade"]:
            flags["blade"] = self.modeling_options["WISDEM"]["RotorSE"]["flag"]
        if flags["tower"]:
            flags["tower"] = self.modeling_options["WISDEM"]["TowerSE"]["flag"]
        if flags["monopile"]:
            flags["monopile"] = self.modeling_options["WISDEM"]["FixedBottomSE"]["flag"]
        if flags["jacket"]:
            flags["jacket"] = self.modeling_options["WISDEM"]["FixedBottomSE"]["flag"]
        if flags["hub"]:
            flags["hub"] = self.modeling_options["WISDEM"]["DriveSE"]["flag"]
        if flags["nacelle"]:
            flags["nacelle"] = self.modeling_options["WISDEM"]["DriveSE"]["flag"]
        if flags["generator"]:
            flags["generator"] = self.modeling_options["WISDEM"]["DriveSE"]["flag"]
        flags["hub"] = flags["nacelle"] = flags["hub"] or flags["nacelle"]  # Hub and nacelle have to go together

        # Blades and airfoils
        if flags["blade"] and not flags["airfoils"]:
            raise ValueError("Blades/rotor analysis is requested but no airfoils are found")
        if flags["airfoils"] and not flags["blade"]:
            print("WARNING: Airfoils provided but no blades/rotor found or RotorSE deactivated")

        # Blades, tower, monopile and environment
        if flags["blade"] and not flags["environment"]:
            raise ValueError("Blades/rotor analysis is requested but no environment input found")
        if flags["tower"] and not flags["environment"]:
            raise ValueError("Tower analysis is requested but no environment input found")
        if flags["monopile"] and not flags["environment"]:
            raise ValueError("Monopile analysis is requested but no environment input found")
        if flags["jacket"] and not flags["environment"]:
            raise ValueError("Jacket analysis is requested but no environment input found")
        if flags["jacket"] and flags["monopile"]:
            raise ValueError("Cannot specify both monopile and jacket support structures")
        if flags["floating_platform"] and not flags["environment"]:
            raise ValueError("Floating analysis is requested but no environment input found")
        if flags["environment"] and not (
            flags["blade"] or flags["tower"] or flags["monopile"] or flags["jacket"] or flags["floating_platform"]
        ):
            print("WARNING: Environment provided but no related component found found")

        # Floating/monopile
        if flags["floating_platform"] and (flags["monopile"] or flags["jacket"]):
            raise ValueError("Cannot have both floating and fixed-bottom components")

        # Water depth check
        if "water_depth" in self.wt_init["environment"]:
            if self.wt_init["environment"]["water_depth"] <= 0.0 and flags["offshore"]:
                raise ValueError("Water depth must be > 0 to do fixed-bottom or floating analysis")

    def set_openmdao_vectors(self):
        # Class instance to determine all the parameters used to initialize the openmdao arrays, i.e. number of airfoils, number of angles of attack, number of blade spanwise stations, etc
        # ==modeling_options = {}

        # Materials
        self.modeling_options["materials"] = {}
        self.modeling_options["materials"]["n_mat"] = len(self.wt_init["materials"])

        # Airfoils
        if self.modeling_options["flags"]["airfoils"]:
            self.modeling_options["WISDEM"]["RotorSE"]["n_af"] = len(self.wt_init["airfoils"])
            self.modeling_options["WISDEM"]["RotorSE"]["n_aoa"] = self.modeling_options["WISDEM"]["RotorSE"]["n_aoa"]
            if self.modeling_options["WISDEM"]["RotorSE"]["n_aoa"] / 4.0 == int(
                self.modeling_options["WISDEM"]["RotorSE"]["n_aoa"] / 4.0
            ):
                # One fourth of the angles of attack from -pi to -pi/6, half between -pi/6 to pi/6, and one fourth from pi/6 to pi
                self.modeling_options["WISDEM"]["RotorSE"]["aoa"] = np.unique(
                    np.hstack(
                        [
                            np.linspace(
                                -np.pi, -np.pi / 6.0, int(self.modeling_options["WISDEM"]["RotorSE"]["n_aoa"] / 4.0 + 1)
                            ),
                            np.linspace(
                                -np.pi / 6.0,
                                np.pi / 6.0,
                                int(self.modeling_options["WISDEM"]["RotorSE"]["n_aoa"] / 2.0),
                            ),
                            np.linspace(
                                np.pi / 6.0, np.pi, int(self.modeling_options["WISDEM"]["RotorSE"]["n_aoa"] / 4.0 + 1)
                            ),
                        ]
                    )
                )
            else:
                self.modeling_options["WISDEM"]["RotorSE"]["aoa"] = np.linspace(
                    -np.pi, np.pi, self.modeling_options["WISDEM"]["RotorSE"]["n_aoa"]
                )
                print(
                    "WARNING: If you like a grid of angles of attack more refined between +- 30 deg, please choose a n_aoa in the analysis option input file that is a multiple of 4. The current value of "
                    + str(self.modeling_options["WISDEM"]["RotorSE"]["n_aoa"])
                    + " is not a multiple of 4 and an equally spaced grid is adopted."
                )
            Re_all = []
            self.modeling_options["WISDEM"]["RotorSE"]["AFTabMod"] = 1
            for i in range(self.modeling_options["WISDEM"]["RotorSE"]["n_af"]):
                for j in range(len(self.wt_init["airfoils"][i]["polars"])):
                    Re_all.append(self.wt_init["airfoils"][i]["polars"][j]["re"])
                if len(self.wt_init["airfoils"][i]["polars"]) > 1:
                    self.modeling_options["WISDEM"]["RotorSE"]["AFTabMod"] = 2
            self.modeling_options["WISDEM"]["RotorSE"]["n_Re"] = len(np.unique(Re_all))
            self.modeling_options["WISDEM"]["RotorSE"]["n_tab"] = 1
            self.modeling_options["WISDEM"]["RotorSE"]["n_xy"] = self.modeling_options["WISDEM"]["RotorSE"]["n_xy"]
            self.modeling_options["WISDEM"]["RotorSE"]["af_used"] = self.wt_init["components"]["blade"][
                "outer_shape_bem"
            ]["airfoil_position"]["labels"]

        # Blade
        if self.modeling_options["flags"]["blade"]:
            self.modeling_options["WISDEM"]["RotorSE"]["nd_span"] = np.linspace(
                0.0, 1.0, self.modeling_options["WISDEM"]["RotorSE"]["n_span"]
            )  # Equally spaced non-dimensional spanwise grid
            self.modeling_options["WISDEM"]["RotorSE"]["n_af_span"] = len(
                self.wt_init["components"]["blade"]["outer_shape_bem"]["airfoil_position"]["labels"]
            )  # This is the number of airfoils defined along blade span and it is often different than n_af, which is the number of airfoils defined in the airfoil database
            self.modeling_options["WISDEM"]["RotorSE"]["n_webs"] = len(
                self.wt_init["components"]["blade"]["internal_structure_2d_fem"]["webs"]
            )
            self.modeling_options["WISDEM"]["RotorSE"]["n_layers"] = len(
                self.wt_init["components"]["blade"]["internal_structure_2d_fem"]["layers"]
            )
            self.modeling_options["WISDEM"]["RotorSE"]["lofted_output"] = False
            self.modeling_options["WISDEM"]["RotorSE"]["n_freq"] = 10  # Number of blade nat frequencies computed

            self.modeling_options["WISDEM"]["RotorSE"]["layer_name"] = self.modeling_options["WISDEM"]["RotorSE"][
                "n_layers"
            ] * [""]
            self.modeling_options["WISDEM"]["RotorSE"]["layer_mat"] = self.modeling_options["WISDEM"]["RotorSE"][
                "n_layers"
            ] * [""]
            for i in range(self.modeling_options["WISDEM"]["RotorSE"]["n_layers"]):
                self.modeling_options["WISDEM"]["RotorSE"]["layer_name"][i] = self.wt_init["components"]["blade"][
                    "internal_structure_2d_fem"
                ]["layers"][i]["name"]
                self.modeling_options["WISDEM"]["RotorSE"]["layer_mat"][i] = self.wt_init["components"]["blade"][
                    "internal_structure_2d_fem"
                ]["layers"][i]["material"]

            self.modeling_options["WISDEM"]["RotorSE"]["web_name"] = self.modeling_options["WISDEM"]["RotorSE"][
                "n_webs"
            ] * [""]
            for i in range(self.modeling_options["WISDEM"]["RotorSE"]["n_webs"]):
                self.modeling_options["WISDEM"]["RotorSE"]["web_name"][i] = self.wt_init["components"]["blade"][
                    "internal_structure_2d_fem"
                ]["webs"][i]["name"]

            # Distributed aerodynamic control devices along blade
            self.modeling_options["WISDEM"]["RotorSE"]["n_te_flaps"] = 0
            if "aerodynamic_control" in self.wt_init["components"]["blade"]:
                if "te_flaps" in self.wt_init["components"]["blade"]["aerodynamic_control"]:
                    self.modeling_options["WISDEM"]["RotorSE"]["n_te_flaps"] = len(
                        self.wt_init["components"]["blade"]["aerodynamic_control"]["te_flaps"]
                    )
                    self.modeling_options["WISDEM"]["RotorSE"]["n_tab"] = 3
                else:
                    raise RuntimeError(
                        "A distributed aerodynamic control device is provided in the yaml input file, but not supported by wisdem."
                    )

        # Drivetrain
        if self.modeling_options["flags"]["nacelle"]:
            self.modeling_options["WISDEM"]["DriveSE"]["direct"] = self.wt_init["assembly"]["drivetrain"].lower() in [
                "direct",
                "direct_drive",
                "pm_direct_drive",
            ]

        # Tower
        if self.modeling_options["flags"]["tower"]:
            self.modeling_options["WISDEM"]["TowerSE"]["n_height"] = len(
                self.wt_init["components"]["tower"]["outer_shape_bem"]["outer_diameter"]["grid"]
            )
            self.modeling_options["WISDEM"]["TowerSE"]["n_layers"] = len(
                self.wt_init["components"]["tower"]["internal_structure_2d_fem"]["layers"]
            )
            self.modeling_options["WISDEM"]["TowerSE"]["n_height_tower"] = self.modeling_options["WISDEM"]["TowerSE"][
                "n_height"
            ]
            self.modeling_options["WISDEM"]["TowerSE"]["n_layers_tower"] = self.modeling_options["WISDEM"]["TowerSE"][
                "n_layers"
            ]

        # Monopile
        if self.modeling_options["flags"]["monopile"]:
            self.modeling_options["WISDEM"]["FixedBottomSE"]["n_height"] = len(
                self.wt_init["components"]["monopile"]["outer_shape_bem"]["outer_diameter"]["grid"]
            )
            self.modeling_options["WISDEM"]["FixedBottomSE"]["n_layers"] = len(
                self.wt_init["components"]["monopile"]["internal_structure_2d_fem"]["layers"]
            )
            self.modeling_options["WISDEM"]["FixedBottomSE"]["n_height_monopile"] = self.modeling_options["WISDEM"][
                "FixedBottomSE"
            ]["n_height"]
            self.modeling_options["WISDEM"]["FixedBottomSE"]["n_layers_monopile"] = self.modeling_options["WISDEM"][
                "FixedBottomSE"
            ]["n_layers"]

        # Jacket
        if self.modeling_options["flags"]["jacket"]:
            self.modeling_options["WISDEM"]["FixedBottomSE"]["n_legs"] = self.wt_init["components"]["jacket"]["n_legs"]
            self.modeling_options["WISDEM"]["FixedBottomSE"]["n_bays"] = self.wt_init["components"]["jacket"]["n_bays"]
            self.modeling_options["WISDEM"]["FixedBottomSE"]["mud_brace"] = self.wt_init["components"]["jacket"]["x_mb"]
            self.modeling_options["WISDEM"]["FixedBottomSE"]["material"] = self.wt_init["components"]["jacket"][
                "material"
            ]

        # Floating platform
        self.modeling_options["floating"] = {}
        if self.modeling_options["flags"]["floating_platform"]:
            n_joints = len(self.wt_init["components"]["floating_platform"]["joints"])
            self.modeling_options["floating"]["joints"] = {}
            self.modeling_options["floating"]["joints"]["n_joints"] = n_joints
            self.modeling_options["floating"]["joints"]["name"] = [""] * n_joints
            self.modeling_options["floating"]["joints"]["transition"] = [False] * n_joints
            self.modeling_options["floating"]["joints"]["cylindrical"] = [False] * n_joints
            for i in range(n_joints):
                self.modeling_options["floating"]["joints"]["name"][i] = self.wt_init["components"][
                    "floating_platform"
                ]["joints"][i]["name"]
                self.modeling_options["floating"]["joints"]["transition"][i] = self.wt_init["components"][
                    "floating_platform"
                ]["joints"][i]["transition"]
                self.modeling_options["floating"]["joints"]["cylindrical"][i] = self.wt_init["components"][
                    "floating_platform"
                ]["joints"][i]["cylindrical"]

            # Create name->index dictionary for joint names, will add on axial joints later
            name2idx = dict(zip(self.modeling_options["floating"]["joints"]["name"], range(n_joints)))

            # Check that there is at most one transition joint
            if self.modeling_options["floating"]["joints"]["transition"].count(True) > 1:
                raise ValueError("Can only support one tower on the floating platform for now")
            try:
                itrans = self.modeling_options["floating"]["joints"]["transition"].index(True)
                self.modeling_options["floating"]["transition_joint"] = itrans
            except:
                self.modeling_options["floating"]["transition_joint"] = None

            n_members = len(self.wt_init["components"]["floating_platform"]["members"])
            self.modeling_options["floating"]["members"] = {}
            self.modeling_options["floating"]["members"]["n_members"] = n_members
            self.modeling_options["floating"]["members"]["name"] = [""] * n_members
            self.modeling_options["floating"]["members"]["joint1"] = [""] * n_members
            self.modeling_options["floating"]["members"]["joint2"] = [""] * n_members
            self.modeling_options["floating"]["members"]["outer_shape"] = [""] * n_members
            self.modeling_options["floating"]["members"]["n_height"] = np.zeros(n_members, dtype=int)
            self.modeling_options["floating"]["members"]["n_layers"] = np.zeros(n_members, dtype=int)
            self.modeling_options["floating"]["members"]["n_ballasts"] = np.zeros(n_members, dtype=int)
            self.modeling_options["floating"]["members"]["n_bulkheads"] = np.zeros(n_members, dtype=int)
            self.modeling_options["floating"]["members"]["n_axial_joints"] = np.zeros(n_members, dtype=int)
            for i in range(n_members):
                self.modeling_options["floating"]["members"]["name"][i] = self.wt_init["components"][
                    "floating_platform"
                ]["members"][i]["name"]
                self.modeling_options["floating"]["members"]["joint1"][i] = self.wt_init["components"][
                    "floating_platform"
                ]["members"][i]["joint1"]
                self.modeling_options["floating"]["members"]["joint2"][i] = self.wt_init["components"][
                    "floating_platform"
                ]["members"][i]["joint2"]
                self.modeling_options["floating"]["members"]["outer_shape"][i] = self.wt_init["components"][
                    "floating_platform"
                ]["members"][i]["outer_shape"]["shape"]

                grid = self.wt_init["components"]["floating_platform"]["members"][i]["outer_shape"]["outer_diameter"][
                    "grid"
                ][:]

                n_layers = len(
                    self.wt_init["components"]["floating_platform"]["members"][i]["internal_structure"]["layers"]
                )
                self.modeling_options["floating"]["members"]["n_layers"][i] = n_layers
                if "ballasts" in self.wt_init["components"]["floating_platform"]["members"][i]["internal_structure"]:
                    n_ballasts = len(
                        self.wt_init["components"]["floating_platform"]["members"][i]["internal_structure"]["ballasts"]
                    )
                else:
                    n_ballasts = 0
                self.modeling_options["floating"]["members"]["n_ballasts"][i] = n_ballasts

                # Add in bulkheads and enforce at least endcaps for submerged environment
                # Don't add to master grid as they are handled differently in FloatingSE
                if "bulkhead" in self.wt_init["components"]["floating_platform"]["members"][i]["internal_structure"]:
                    bulkgrid = self.wt_init["components"]["floating_platform"]["members"][i]["internal_structure"][
                        "bulkhead"
                    ]["thickness"]["grid"]
                    if not 0.0 in bulkgrid:
                        self.wt_init["components"]["floating_platform"]["members"][i]["internal_structure"]["bulkhead"][
                            "thickness"
                        ]["grid"].append(0.0)
                        self.wt_init["components"]["floating_platform"]["members"][i]["internal_structure"]["bulkhead"][
                            "thickness"
                        ]["values"].append(0.02)
                    if not 1.0 in bulkgrid:
                        self.wt_init["components"]["floating_platform"]["members"][i]["internal_structure"]["bulkhead"][
                            "thickness"
                        ]["grid"].append(1.0)
                        self.wt_init["components"]["floating_platform"]["members"][i]["internal_structure"]["bulkhead"][
                            "thickness"
                        ]["values"].append(0.02)
                    # grid += bulkgrid # Handled differently in the floating code
                else:
                    self.wt_init["components"]["floating_platform"]["members"][i]["internal_structure"]["bulkhead"] = {}
                    self.wt_init["components"]["floating_platform"]["members"][i]["internal_structure"]["bulkhead"][
                        "material"
                    ] = self.wt_init["components"]["floating_platform"]["members"][i]["internal_structure"]["layers"][
                        0
                    ][
                        "material"
                    ]
                    self.wt_init["components"]["floating_platform"]["members"][i]["internal_structure"]["bulkhead"][
                        "thickness"
                    ] = {}
                    self.wt_init["components"]["floating_platform"]["members"][i]["internal_structure"]["bulkhead"][
                        "thickness"
                    ]["grid"] = [0.0, 1.0]
                    self.wt_init["components"]["floating_platform"]["members"][i]["internal_structure"]["bulkhead"][
                        "thickness"
                    ]["values"] = [0.02, 0.02]

                n_bulk = len(
                    self.wt_init["components"]["floating_platform"]["members"][i]["internal_structure"]["bulkhead"][
                        "thickness"
                    ]["grid"]
                )
                self.modeling_options["floating"]["members"]["n_bulkheads"][i] = n_bulk

                self.modeling_options["floating"]["members"][
                    "layer_mat_member_" + self.modeling_options["floating"]["members"]["name"][i]
                ] = [""] * n_layers
                for j in range(n_layers):
                    self.modeling_options["floating"]["members"][
                        "layer_mat_member_" + self.modeling_options["floating"]["members"]["name"][i]
                    ][j] = self.wt_init["components"]["floating_platform"]["members"][i]["internal_structure"][
                        "layers"
                    ][
                        j
                    ][
                        "material"
                    ]
                    grid += self.wt_init["components"]["floating_platform"]["members"][i]["internal_structure"][
                        "layers"
                    ][j]["thickness"]["grid"]

                self.modeling_options["floating"]["members"][
                    "ballast_flag_member_" + self.modeling_options["floating"]["members"]["name"][i]
                ] = [False] * n_ballasts
                self.modeling_options["floating"]["members"][
                    "ballast_mat_member_" + self.modeling_options["floating"]["members"]["name"][i]
                ] = [""] * n_ballasts
                for k in range(n_ballasts):
                    self.modeling_options["floating"]["members"][
                        "ballast_flag_member_" + self.modeling_options["floating"]["members"]["name"][i]
                    ][k] = self.wt_init["components"]["floating_platform"]["members"][i]["internal_structure"][
                        "ballasts"
                    ][
                        k
                    ][
                        "variable_flag"
                    ]
                    if (
                        self.modeling_options["floating"]["members"][
                            "ballast_flag_member_" + self.modeling_options["floating"]["members"]["name"][i]
                        ][k]
                        == False
                    ):
                        self.modeling_options["floating"]["members"][
                            "ballast_mat_member_" + self.modeling_options["floating"]["members"]["name"][i]
                        ][k] = self.wt_init["components"]["floating_platform"]["members"][i]["internal_structure"][
                            "ballasts"
                        ][
                            k
                        ][
                            "material"
                        ]
                    grid += self.wt_init["components"]["floating_platform"]["members"][i]["internal_structure"][
                        "ballasts"
                    ][k]["grid"]

                if "axial_joints" in self.wt_init["components"]["floating_platform"]["members"][i]:
                    n_axial_joints = len(self.wt_init["components"]["floating_platform"]["members"][i]["axial_joints"])
                    self.modeling_options["floating"]["members"]["n_axial_joints"][i] = n_axial_joints
                    self.modeling_options["floating"]["members"][
                        "axial_joint_name_member_" + self.modeling_options["floating"]["members"]["name"][i]
                    ] = [""] * n_axial_joints
                    for m in range(n_axial_joints):
                        self.modeling_options["floating"]["members"][
                            "axial_joint_name_member_" + self.modeling_options["floating"]["members"]["name"][i]
                        ][m] = self.wt_init["components"]["floating_platform"]["members"][i]["axial_joints"][m]["name"]
                        grid.append(
                            self.wt_init["components"]["floating_platform"]["members"][i]["axial_joints"][m]["grid"]
                        )
                        name2idx[
                            self.wt_init["components"]["floating_platform"]["members"][i]["axial_joints"][m]["name"]
                        ] = len(name2idx)
                else:
                    self.modeling_options["floating"]["members"]["n_axial_joints"][i] = 0

                final_grid = np.unique(grid)
                self.modeling_options["floating"]["members"][
                    "grid_member_" + self.modeling_options["floating"]["members"]["name"][i]
                ] = final_grid
                self.modeling_options["floating"]["members"]["n_height"][i] = len(final_grid)

            # Store joint info
            self.modeling_options["floating"]["joints"]["name2idx"] = name2idx

            # Floating tower params
            self.modeling_options["floating"]["tower"] = {}
            self.modeling_options["floating"]["tower"]["n_ballasts"] = [0]
            self.modeling_options["floating"]["tower"]["n_bulkheads"] = [0]
            self.modeling_options["floating"]["tower"]["n_axial_joints"] = [0]
            if self.modeling_options["flags"]["tower"]:
                self.modeling_options["floating"]["tower"]["n_height"] = [
                    self.modeling_options["WISDEM"]["TowerSE"]["n_height_tower"]
                ]
                self.modeling_options["floating"]["tower"]["n_layers"] = [
                    self.modeling_options["WISDEM"]["TowerSE"]["n_layers_tower"]
                ]
            else:
                self.modeling_options["floating"]["tower"]["n_height"] = [0]
                self.modeling_options["floating"]["tower"]["n_layers"] = [0]

        # Mooring
        self.modeling_options["mooring"] = {}
        if self.modeling_options["flags"]["mooring"]:
            n_nodes = len(self.wt_init["components"]["mooring"]["nodes"])
            n_lines = len(self.wt_init["components"]["mooring"]["lines"])
            n_line_types = len(self.wt_init["components"]["mooring"]["line_types"])
            n_anchor_types = len(self.wt_init["components"]["mooring"]["anchor_types"])
            self.modeling_options["mooring"]["symmetric"] = self.modeling_options["WISDEM"]["FloatingSE"][
                "symmetric_moorings"
            ]
            self.modeling_options["mooring"]["n_nodes"] = n_nodes
            self.modeling_options["mooring"]["n_lines"] = n_lines
            self.modeling_options["mooring"]["n_anchors"] = n_lines
            self.modeling_options["mooring"]["n_line_types"] = n_line_types
            self.modeling_options["mooring"]["n_anchor_types"] = n_anchor_types
            self.modeling_options["mooring"]["node_type"] = [""] * n_nodes
            self.modeling_options["mooring"]["node_names"] = [""] * n_nodes
            self.modeling_options["mooring"]["anchor_type"] = [""] * n_nodes
            self.modeling_options["mooring"]["fairlead_type"] = [""] * n_nodes
            for i in range(n_nodes):
                self.modeling_options["mooring"]["node_type"][i] = self.wt_init["components"]["mooring"]["nodes"][i][
                    "node_type"
                ]
                self.modeling_options["mooring"]["node_names"][i] = self.wt_init["components"]["mooring"]["nodes"][i][
                    "name"
                ]
                self.modeling_options["mooring"]["anchor_type"][i] = self.wt_init["components"]["mooring"]["nodes"][i][
                    "anchor_type"
                ]
                self.modeling_options["mooring"]["fairlead_type"][i] = self.wt_init["components"]["mooring"]["nodes"][
                    i
                ]["fairlead_type"]
            self.modeling_options["mooring"]["node1"] = [""] * n_lines
            self.modeling_options["mooring"]["node2"] = [""] * n_lines
            self.modeling_options["mooring"]["line_type"] = [""] * n_lines
            self.modeling_options["mooring"]["line_material"] = [""] * n_lines
            self.modeling_options["mooring"]["line_anchor"] = [""] * n_lines
            fairlead_nodes = []
            for i in range(n_lines):
                self.modeling_options["mooring"]["node1"][i] = self.wt_init["components"]["mooring"]["lines"][i][
                    "node1"
                ]
                self.modeling_options["mooring"]["node2"][i] = self.wt_init["components"]["mooring"]["lines"][i][
                    "node2"
                ]
                self.modeling_options["mooring"]["line_type"][i] = self.wt_init["components"]["mooring"]["lines"][i][
                    "line_type"
                ]
                # For the vessel attachments, find the list of fairlead nodes on the structure
                node1id = self.modeling_options["mooring"]["node_names"].index(
                    self.modeling_options["mooring"]["node1"][i]
                )
                node2id = self.modeling_options["mooring"]["node_names"].index(
                    self.modeling_options["mooring"]["node2"][i]
                )
                if self.modeling_options["mooring"]["node_type"][node1id] == "vessel":
                    fairlead_nodes.append(self.wt_init["components"]["mooring"]["nodes"][node1id]["joint"])
                if self.modeling_options["mooring"]["node_type"][node2id] == "vessel":
                    fairlead_nodes.append(self.wt_init["components"]["mooring"]["nodes"][node2id]["joint"])
                # Store the anchor type names to start
                if "fix" in self.modeling_options["mooring"]["node_type"][node1id]:
                    self.modeling_options["mooring"]["line_anchor"][i] = self.modeling_options["mooring"][
                        "anchor_type"
                    ][node1id]
                if "fix" in self.modeling_options["mooring"]["node_type"][node2id]:
                    self.modeling_options["mooring"]["line_anchor"][i] = self.modeling_options["mooring"][
                        "anchor_type"
                    ][node2id]

            self.modeling_options["mooring"]["line_type_name"] = [""] * n_line_types
            self.modeling_options["mooring"]["line_type_type"] = [""] * n_line_types
            for i in range(n_line_types):
                self.modeling_options["mooring"]["line_type_name"][i] = self.wt_init["components"]["mooring"][
                    "line_types"
                ][i]["name"]
                self.modeling_options["mooring"]["line_type_type"][i] = self.wt_init["components"]["mooring"][
                    "line_types"
                ][i]["type"].lower()
                for j in range(n_lines):
                    if (
                        self.modeling_options["mooring"]["line_type"][j]
                        == self.modeling_options["mooring"]["line_type_name"][i]
                    ):
                        self.modeling_options["mooring"]["line_material"][j] = self.modeling_options["mooring"][
                            "line_type_type"
                        ][i]
            self.modeling_options["mooring"]["anchor_type_name"] = [""] * n_anchor_types
            self.modeling_options["mooring"]["anchor_type_type"] = [""] * n_anchor_types
            for i in range(n_anchor_types):
                self.modeling_options["mooring"]["anchor_type_name"][i] = self.wt_init["components"]["mooring"][
                    "anchor_types"
                ][i]["name"]
                self.modeling_options["mooring"]["anchor_type_type"][i] = self.wt_init["components"]["mooring"][
                    "anchor_types"
                ][i]["type"].lower()
                for j in range(n_lines):
                    if (
                        self.modeling_options["mooring"]["line_anchor"][j]
                        == self.modeling_options["mooring"]["anchor_type_name"][i]
                    ):
                        self.modeling_options["mooring"]["line_anchor"][j] = self.modeling_options["mooring"][
                            "anchor_type_type"
                        ][i]
            self.modeling_options["mooring"]["n_attach"] = len(set(fairlead_nodes))

        # Assembly
        self.modeling_options["assembly"] = {}
        self.modeling_options["assembly"]["number_of_blades"] = int(self.wt_init["assembly"]["number_of_blades"])

    def set_opt_flags(self):
        # Recursively look for flags to set global optimization flag
        def recursive_flag(d):
            opt_flag = False
            for k, v in d.items():
                if isinstance(v, dict):
                    opt_flag = opt_flag or recursive_flag(v)
                elif k == "flag":
                    opt_flag = opt_flag or v
            return opt_flag

        # The user can provide `opt_flag` in analysis_options.yaml,
        # but if it's not provided, we check the individual opt flags
        # from analysis_options.yaml and set a global `opt_flag`
        if "opt_flag" in self.analysis_options["driver"]:
            self.analysis_options["opt_flag"] = self.analysis_options["driver"]["opt_flag"]
        else:
            self.analysis_options["opt_flag"] = recursive_flag(self.analysis_options["design_variables"])

        # If not an optimization DV, then the number of points should be same as the discretization
        blade_opt_options = self.analysis_options["design_variables"]["blade"]
        if not blade_opt_options["aero_shape"]["twist"]["flag"]:
            blade_opt_options["aero_shape"]["twist"]["n_opt"] = self.modeling_options["WISDEM"]["RotorSE"]["n_span"]
        elif blade_opt_options["aero_shape"]["twist"]["n_opt"] < 4:
            raise ValueError("Cannot optimize twist with less than 4 control points along blade span")

        if not blade_opt_options["aero_shape"]["chord"]["flag"]:
            blade_opt_options["aero_shape"]["chord"]["n_opt"] = self.modeling_options["WISDEM"]["RotorSE"]["n_span"]
        elif blade_opt_options["aero_shape"]["chord"]["n_opt"] < 4:
            raise ValueError("Cannot optimize chord with less than 4 control points along blade span")

        if not blade_opt_options["aero_shape"]["t/c"]["flag"]:
            blade_opt_options["aero_shape"]["t/c"]["n_opt"] = self.modeling_options["WISDEM"]["RotorSE"]["n_span"]
        elif blade_opt_options["aero_shape"]["t/c"]["n_opt"] < 4:
            raise ValueError("Cannot optimize t/c with less than 4 control points along blade span")

        if not blade_opt_options["aero_shape"]["L/D"]["flag"]:
            blade_opt_options["aero_shape"]["L/D"]["n_opt"] = self.modeling_options["WISDEM"]["RotorSE"]["n_span"]
        elif blade_opt_options["aero_shape"]["L/D"]["n_opt"] < 4:
            raise ValueError("Cannot optimize L/D with less than 4 control points along blade span")

        if not blade_opt_options["structure"]["spar_cap_ss"]["flag"]:
            blade_opt_options["structure"]["spar_cap_ss"]["n_opt"] = self.modeling_options["WISDEM"]["RotorSE"][
                "n_span"
            ]
        elif blade_opt_options["structure"]["spar_cap_ss"]["n_opt"] < 4:
            raise ValueError("Cannot optimize spar cap suction side with less than 4 control points along blade span")

        if not blade_opt_options["structure"]["spar_cap_ps"]["flag"]:
            blade_opt_options["structure"]["spar_cap_ps"]["n_opt"] = self.modeling_options["WISDEM"]["RotorSE"][
                "n_span"
            ]
        elif blade_opt_options["structure"]["spar_cap_ps"]["n_opt"] < 4:
            raise ValueError("Cannot optimize spar cap pressure side with less than 4 control points along blade span")

        if not blade_opt_options["structure"]["te_ss"]["flag"]:
            blade_opt_options["structure"]["te_ss"]["n_opt"] = self.modeling_options["WISDEM"]["RotorSE"]["n_span"]
        elif blade_opt_options["structure"]["te_ss"]["n_opt"] < 4:
            raise ValueError(
                "Cannot optimize trailing edge suction side with less than 4 control points along blade span"
            )

        if not blade_opt_options["structure"]["te_ps"]["flag"]:
            blade_opt_options["structure"]["te_ps"]["n_opt"] = self.modeling_options["WISDEM"]["RotorSE"]["n_span"]
        elif blade_opt_options["structure"]["te_ps"]["n_opt"] < 4:
            raise ValueError(
                "Cannot optimize trailing edge pressure side with less than 4 control points along blade span"
            )

        # Handle linked joints and members in floating platform
        if self.modeling_options["flags"]["floating"]:
            float_opt_options = self.analysis_options["design_variables"]["floating"]

            # First the joints
            dv_info = []
            for c in ["z", "r"]:
                for idv in float_opt_options["joints"][c + "_coordinate"]:
                    inames = idv["names"]
                    idx = [self.modeling_options["floating"]["joints"]["name"].index(m) for m in inames]

                    idict = {}
                    idict["indices"] = idx
                    idict["dimension"] = 0 if c == "r" else 2
                    dv_info.append(idict)

            # Check for r-coordinate dv and cylindrical consistency
            for idict in dv_info:
                if idict["dimension"] != 0:
                    continue
                for k in idict["indices"]:
                    m = self.modeling_options["floating"]["joints"]["name"][k]
                    if not self.modeling_options["floating"]["joints"]["cylindrical"][k]:
                        raise ValueError(f"Cannot optimize r-coordinate of, {m}, becase it is not a cylindrical joint")

            # Store DV information for needed linking and IVC assignment
            self.modeling_options["floating"]["joints"]["design_variable_data"] = dv_info

            # Now the members
            memgrps = [[m] for m in self.modeling_options["floating"]["members"]["name"]]
            for idv in float_opt_options["members"]["groups"]:
                inames = idv["names"]
                idx = [self.modeling_options["floating"]["members"]["name"].index(m) for m in inames]
                for k in range(1, len(idx)):
                    try:
                        memgrps[idx[k]].remove(inames[k])
                        memgrps[idx[0]].append(inames[k])
                    except ValueError:
                        raise ValueError("Cannot put member," + inames[k] + ", as part of multiple groups")

            # Remove entries for members that are now linked with others
            while [] in memgrps:
                memgrps.remove([])
            self.modeling_options["floating"]["members"]["linked_members"] = memgrps

            # Make a name 2 group index lookup
            name2grp = {}
            for k, kgrp in enumerate(memgrps):
                for kname in kgrp:
                    name2grp[kname] = k
            self.modeling_options["floating"]["members"]["name2idx"] = name2grp

    def write_ontology(self, wt_opt, fname_output):

        # Update blade
        if self.modeling_options["flags"]["blade"]:
            # Update blade outer shape
            self.wt_init["components"]["blade"]["outer_shape_bem"]["airfoil_position"]["grid"] = wt_opt[
                "blade.opt_var.af_position"
            ].tolist()
            self.wt_init["components"]["blade"]["outer_shape_bem"]["chord"]["grid"] = wt_opt[
                "blade.outer_shape_bem.s"
            ].tolist()
            self.wt_init["components"]["blade"]["outer_shape_bem"]["chord"]["values"] = wt_opt[
                "blade.pa.chord_param"
            ].tolist()
            self.wt_init["components"]["blade"]["outer_shape_bem"]["twist"]["grid"] = wt_opt[
                "blade.outer_shape_bem.s"
            ].tolist()
            self.wt_init["components"]["blade"]["outer_shape_bem"]["twist"]["values"] = wt_opt["rotorse.theta"].tolist()
            self.wt_init["components"]["blade"]["outer_shape_bem"]["pitch_axis"]["grid"] = wt_opt[
                "blade.outer_shape_bem.s"
            ].tolist()
            self.wt_init["components"]["blade"]["outer_shape_bem"]["pitch_axis"]["values"] = wt_opt[
                "blade.outer_shape_bem.pitch_axis"
            ].tolist()
            if self.modeling_options["WISDEM"]["RotorSE"]["inn_af"]:
                self.wt_init["components"]["blade"]["outer_shape_bem"]["t/c"]["grid"] = wt_opt[
                    "blade.outer_shape_bem.s"
                ].tolist()
                self.wt_init["components"]["blade"]["outer_shape_bem"]["t/c"]["values"] = wt_opt[
                    "blade.interp_airfoils.r_thick_interp"
                ].tolist()
                self.wt_init["components"]["blade"]["outer_shape_bem"]["L/D"]["grid"] = wt_opt[
                    "blade.outer_shape_bem.s"
                ].tolist()
                self.wt_init["components"]["blade"]["outer_shape_bem"]["L/D"]["values"] = wt_opt[
                    "rotorse.rp.powercurve.L_D"
<<<<<<< HEAD
                ].tolist()
                self.wt_init["components"]["blade"]["outer_shape_bem"]["c_d"]["grid"] = wt_opt[
                    "blade.outer_shape_bem.s"
                ].tolist()
                self.wt_init["components"]["blade"]["outer_shape_bem"]["c_d"]["values"] = wt_opt[
                    "rotorse.rp.powercurve.cd_regII"
                ].tolist()
=======
                ].tolist()
                self.wt_init["components"]["blade"]["outer_shape_bem"]["c_d"]["grid"] = wt_opt[
                    "blade.outer_shape_bem.s"
                ].tolist()
                self.wt_init["components"]["blade"]["outer_shape_bem"]["c_d"]["values"] = wt_opt[
                    "rotorse.rp.powercurve.cd_regII"
                ].tolist()
>>>>>>> 63acc5ef
                self.wt_init["components"]["blade"]["outer_shape_bem"]["stall_margin"]["grid"] = wt_opt[
                    "blade.outer_shape_bem.s"
                ].tolist()
                stall_margin = np.deg2rad(
                    wt_opt["rotorse.stall_check.stall_angle_along_span"] - wt_opt["rotorse.stall_check.aoa_along_span"]
                )
                self.wt_init["components"]["blade"]["outer_shape_bem"]["stall_margin"]["values"] = stall_margin.tolist()
            self.wt_init["components"]["blade"]["outer_shape_bem"]["reference_axis"]["x"]["grid"] = wt_opt[
                "blade.outer_shape_bem.s"
            ].tolist()
            self.wt_init["components"]["blade"]["outer_shape_bem"]["reference_axis"]["y"]["grid"] = wt_opt[
                "blade.outer_shape_bem.s"
            ].tolist()
            self.wt_init["components"]["blade"]["outer_shape_bem"]["reference_axis"]["z"]["grid"] = wt_opt[
                "blade.outer_shape_bem.s"
            ].tolist()
            self.wt_init["components"]["blade"]["outer_shape_bem"]["reference_axis"]["x"]["values"] = wt_opt[
                "blade.outer_shape_bem.ref_axis"
            ][:, 0].tolist()
            self.wt_init["components"]["blade"]["outer_shape_bem"]["reference_axis"]["y"]["values"] = wt_opt[
                "blade.outer_shape_bem.ref_axis"
            ][:, 1].tolist()
            self.wt_init["components"]["blade"]["outer_shape_bem"]["reference_axis"]["z"]["values"] = wt_opt[
                "blade.outer_shape_bem.ref_axis"
            ][:, 2].tolist()

            # Update blade structure
            # Reference axis from blade outer shape
            self.wt_init["components"]["blade"]["internal_structure_2d_fem"]["reference_axis"] = self.wt_init[
                "components"
            ]["blade"]["outer_shape_bem"]["reference_axis"]
            # Webs positions
            for i in range(self.modeling_options["WISDEM"]["RotorSE"]["n_webs"]):
                if "rotation" in self.wt_init["components"]["blade"]["internal_structure_2d_fem"]["webs"]:
                    self.wt_init["components"]["blade"]["internal_structure_2d_fem"]["webs"][i]["rotation"][
                        "grid"
                    ] = wt_opt["blade.internal_structure_2d_fem.s"].tolist()
                    self.wt_init["components"]["blade"]["internal_structure_2d_fem"]["webs"][i]["rotation"][
                        "values"
                    ] = wt_opt["blade.internal_structure_2d_fem.web_rotation"][i, :].tolist()
                    self.wt_init["components"]["blade"]["internal_structure_2d_fem"]["webs"][i]["offset_y_pa"][
                        "grid"
                    ] = wt_opt["blade.internal_structure_2d_fem.s"].tolist()
                    self.wt_init["components"]["blade"]["internal_structure_2d_fem"]["webs"][i]["offset_y_pa"][
                        "values"
                    ] = wt_opt["blade.internal_structure_2d_fem.web_offset_y_pa"][i, :].tolist()
                if "start_nd_arc" not in self.wt_init["components"]["blade"]["internal_structure_2d_fem"]["webs"][i]:
                    self.wt_init["components"]["blade"]["internal_structure_2d_fem"]["webs"][i]["start_nd_arc"] = {}
                if "end_nd_arc" not in self.wt_init["components"]["blade"]["internal_structure_2d_fem"]["webs"][i]:
                    self.wt_init["components"]["blade"]["internal_structure_2d_fem"]["webs"][i]["end_nd_arc"] = {}
                self.wt_init["components"]["blade"]["internal_structure_2d_fem"]["webs"][i]["start_nd_arc"][
                    "grid"
                ] = wt_opt["blade.internal_structure_2d_fem.s"].tolist()
                self.wt_init["components"]["blade"]["internal_structure_2d_fem"]["webs"][i]["start_nd_arc"][
                    "values"
                ] = wt_opt["blade.internal_structure_2d_fem.web_start_nd"][i, :].tolist()
                self.wt_init["components"]["blade"]["internal_structure_2d_fem"]["webs"][i]["end_nd_arc"][
                    "grid"
                ] = wt_opt["blade.internal_structure_2d_fem.s"].tolist()
                self.wt_init["components"]["blade"]["internal_structure_2d_fem"]["webs"][i]["end_nd_arc"][
                    "values"
                ] = wt_opt["blade.internal_structure_2d_fem.web_end_nd"][i, :].tolist()

            # Structural layers
            for i in range(self.modeling_options["WISDEM"]["RotorSE"]["n_layers"]):
                self.wt_init["components"]["blade"]["internal_structure_2d_fem"]["layers"][i]["thickness"][
                    "grid"
                ] = wt_opt["blade.internal_structure_2d_fem.s"].tolist()
                self.wt_init["components"]["blade"]["internal_structure_2d_fem"]["layers"][i]["thickness"][
                    "values"
                ] = wt_opt["blade.ps.layer_thickness_param"][i, :].tolist()
                if wt_opt["blade.internal_structure_2d_fem.definition_layer"][i] < 7:
                    if (
                        "start_nd_arc"
                        not in self.wt_init["components"]["blade"]["internal_structure_2d_fem"]["layers"][i]
                    ):
                        self.wt_init["components"]["blade"]["internal_structure_2d_fem"]["layers"][i][
                            "start_nd_arc"
                        ] = {}
                    if (
                        "end_nd_arc"
                        not in self.wt_init["components"]["blade"]["internal_structure_2d_fem"]["layers"][i]
                    ):
                        self.wt_init["components"]["blade"]["internal_structure_2d_fem"]["layers"][i]["end_nd_arc"] = {}
                    self.wt_init["components"]["blade"]["internal_structure_2d_fem"]["layers"][i]["start_nd_arc"][
                        "grid"
                    ] = wt_opt["blade.internal_structure_2d_fem.s"].tolist()
                    self.wt_init["components"]["blade"]["internal_structure_2d_fem"]["layers"][i]["start_nd_arc"][
                        "values"
                    ] = wt_opt["blade.internal_structure_2d_fem.layer_start_nd"][i, :].tolist()
                    self.wt_init["components"]["blade"]["internal_structure_2d_fem"]["layers"][i]["end_nd_arc"][
                        "grid"
                    ] = wt_opt["blade.internal_structure_2d_fem.s"].tolist()
                    self.wt_init["components"]["blade"]["internal_structure_2d_fem"]["layers"][i]["end_nd_arc"][
                        "values"
                    ] = wt_opt["blade.internal_structure_2d_fem.layer_end_nd"][i, :].tolist()
                if (
                    wt_opt["blade.internal_structure_2d_fem.definition_layer"][i] > 1
                    and wt_opt["blade.internal_structure_2d_fem.definition_layer"][i] < 6
                ):
                    self.wt_init["components"]["blade"]["internal_structure_2d_fem"]["layers"][i]["width"][
                        "grid"
                    ] = wt_opt["blade.internal_structure_2d_fem.s"].tolist()
                    self.wt_init["components"]["blade"]["internal_structure_2d_fem"]["layers"][i]["width"][
                        "values"
                    ] = wt_opt["blade.internal_structure_2d_fem.layer_width"][i, :].tolist()
                if (
                    wt_opt["blade.internal_structure_2d_fem.definition_layer"][i] == 2
                    or wt_opt["blade.internal_structure_2d_fem.definition_layer"][i] == 3
                ):
                    self.wt_init["components"]["blade"]["internal_structure_2d_fem"]["layers"][i]["rotation"][
                        "grid"
                    ] = wt_opt["blade.internal_structure_2d_fem.s"].tolist()
                    self.wt_init["components"]["blade"]["internal_structure_2d_fem"]["layers"][i]["rotation"][
                        "values"
                    ] = wt_opt["blade.internal_structure_2d_fem.layer_rotation"][i, :].tolist()
                    self.wt_init["components"]["blade"]["internal_structure_2d_fem"]["layers"][i]["offset_y_pa"][
                        "grid"
                    ] = wt_opt["blade.internal_structure_2d_fem.s"].tolist()
                    self.wt_init["components"]["blade"]["internal_structure_2d_fem"]["layers"][i]["offset_y_pa"][
                        "values"
                    ] = wt_opt["blade.internal_structure_2d_fem.layer_offset_y_pa"][i, :].tolist()
                if (
                    wt_opt["blade.internal_structure_2d_fem.definition_layer"][i] == 4
                    or wt_opt["blade.internal_structure_2d_fem.definition_layer"][i] == 5
                ):
                    self.wt_init["components"]["blade"]["internal_structure_2d_fem"]["layers"][i]["midpoint_nd_arc"][
                        "grid"
                    ] = wt_opt["blade.internal_structure_2d_fem.s"].tolist()
                    self.wt_init["components"]["blade"]["internal_structure_2d_fem"]["layers"][i]["midpoint_nd_arc"][
                        "values"
                    ] = wt_opt["blade.internal_structure_2d_fem.layer_midpoint_nd"][i, :].tolist()

                self.wt_init["components"]["blade"]["internal_structure_2d_fem"]["layers"][i]["fiber_orientation"] = {}

                self.wt_init["components"]["blade"]["internal_structure_2d_fem"]["layers"][i]["fiber_orientation"][
                    "grid"
                ] = wt_opt["blade.internal_structure_2d_fem.s"].tolist()
                self.wt_init["components"]["blade"]["internal_structure_2d_fem"]["layers"][i]["fiber_orientation"][
                    "values"
                ] = np.zeros(len(wt_opt["blade.internal_structure_2d_fem.s"])).tolist()

            # Elastic properties of the blade
            self.wt_init["components"]["blade"]["elastic_properties_mb"] = {}
            self.wt_init["components"]["blade"]["elastic_properties_mb"]["six_x_six"] = {}
            self.wt_init["components"]["blade"]["elastic_properties_mb"]["six_x_six"]["reference_axis"] = self.wt_init[
                "components"
            ]["blade"]["internal_structure_2d_fem"]["reference_axis"]
            self.wt_init["components"]["blade"]["elastic_properties_mb"]["six_x_six"]["twist"] = self.wt_init[
                "components"
            ]["blade"]["outer_shape_bem"]["twist"]
            self.wt_init["components"]["blade"]["elastic_properties_mb"]["six_x_six"]["stiff_matrix"] = {}
            self.wt_init["components"]["blade"]["elastic_properties_mb"]["six_x_six"]["stiff_matrix"]["grid"] = wt_opt[
                "blade.outer_shape_bem.s"
            ].tolist()
            K = []
            for i in range(self.modeling_options["WISDEM"]["RotorSE"]["n_span"]):
                Ki = np.zeros(21)
                Ki[11] = wt_opt["rotorse.EA"][i]
                Ki[15] = wt_opt["rotorse.EIxx"][i]
                Ki[18] = wt_opt["rotorse.EIyy"][i]
                Ki[20] = wt_opt["rotorse.GJ"][i]
                K.append(Ki.tolist())
            self.wt_init["components"]["blade"]["elastic_properties_mb"]["six_x_six"]["stiff_matrix"]["values"] = K
            self.wt_init["components"]["blade"]["elastic_properties_mb"]["six_x_six"]["inertia_matrix"] = {}
            self.wt_init["components"]["blade"]["elastic_properties_mb"]["six_x_six"]["inertia_matrix"][
                "grid"
            ] = wt_opt["blade.outer_shape_bem.s"].tolist()
            I = []
            for i in range(self.modeling_options["WISDEM"]["RotorSE"]["n_span"]):
                Ii = np.zeros(21)
                Ii[0] = wt_opt["rotorse.rhoA"][i]
                Ii[5] = -wt_opt["rotorse.rhoA"][i] * wt_opt["rotorse.re.y_cg"][i]
                Ii[6] = wt_opt["rotorse.rhoA"][i]
                Ii[10] = wt_opt["rotorse.rhoA"][i] * wt_opt["rotorse.re.x_cg"][i]
                Ii[11] = wt_opt["rotorse.rhoA"][i]
                Ii[12] = wt_opt["rotorse.rhoA"][i] * wt_opt["rotorse.re.y_cg"][i]
                Ii[13] = -wt_opt["rotorse.rhoA"][i] * wt_opt["rotorse.re.x_cg"][i]
                Ii[15] = wt_opt["rotorse.re.precomp.edge_iner"][i]
                Ii[16] = wt_opt["rotorse.re.precomp.edge_iner"][i]
                # Ii[18] = wt_opt['re.precomp.edge_iner'][i]
                Ii[20] = wt_opt["rotorse.rhoJ"][i]
                I.append(Ii.tolist())
            self.wt_init["components"]["blade"]["elastic_properties_mb"]["six_x_six"]["inertia_matrix"]["values"] = I

        # Update hub
        if self.modeling_options["flags"]["hub"]:
            # Update hub
            self.wt_init["components"]["hub"]["cone_angle"] = float(wt_opt["hub.cone"])
            self.wt_init["components"]["hub"]["flange_t2shell_t"] = float(wt_opt["hub.flange_t2shell_t"])
            self.wt_init["components"]["hub"]["flange_OD2hub_D"] = float(wt_opt["hub.flange_OD2hub_D"])
            self.wt_init["components"]["hub"]["flange_ID2OD"] = float(wt_opt["hub.flange_ID2flange_OD"])
            self.wt_init["components"]["hub"]["hub_blade_spacing_margin"] = float(wt_opt["hub.hub_in2out_circ"])
            self.wt_init["components"]["hub"]["hub_stress_concentration"] = float(
                wt_opt["hub.hub_stress_concentration"]
            )
            self.wt_init["components"]["hub"]["n_front_brackets"] = int(wt_opt["hub.n_front_brackets"])
            self.wt_init["components"]["hub"]["n_rear_brackets"] = int(wt_opt["hub.n_rear_brackets"])
            self.wt_init["components"]["hub"]["clearance_hub_spinner"] = float(wt_opt["hub.clearance_hub_spinner"])
            self.wt_init["components"]["hub"]["spin_hole_incr"] = float(wt_opt["hub.spin_hole_incr"])
            self.wt_init["components"]["hub"]["pitch_system_scaling_factor"] = float(
                wt_opt["hub.pitch_system_scaling_factor"]
            )
            self.wt_init["components"]["hub"]["spinner_gust_ws"] = float(wt_opt["hub.spinner_gust_ws"])

        # Update nacelle
        if self.modeling_options["flags"]["nacelle"]:
            # Common direct and geared
            self.wt_init["components"]["nacelle"]["drivetrain"]["uptilt"] = float(wt_opt["nacelle.uptilt"])
            self.wt_init["components"]["nacelle"]["drivetrain"]["distance_tt_hub"] = float(
                wt_opt["nacelle.distance_tt_hub"]
            )
            self.wt_init["components"]["nacelle"]["drivetrain"]["overhang"] = float(wt_opt["nacelle.overhang"])
            self.wt_init["components"]["nacelle"]["drivetrain"]["distance_hub_mb"] = float(
                wt_opt["nacelle.distance_hub2mb"]
            )
            self.wt_init["components"]["nacelle"]["drivetrain"]["distance_mb_mb"] = float(
                wt_opt["nacelle.distance_mb2mb"]
            )
            self.wt_init["components"]["nacelle"]["drivetrain"]["generator_length"] = float(
                wt_opt["nacelle.L_generator"]
            )
            s_lss = np.linspace(0.0, 1.0, len(wt_opt["nacelle.lss_diameter"])).tolist()
            self.wt_init["components"]["nacelle"]["drivetrain"]["lss_diameter"] = wt_opt[
                "nacelle.lss_diameter"
            ].tolist()
            self.wt_init["components"]["nacelle"]["drivetrain"]["lss_wall_thickness"] = wt_opt[
                "nacelle.lss_wall_thickness"
            ].tolist()
            self.wt_init["components"]["nacelle"]["drivetrain"]["gear_ratio"] = float(wt_opt["nacelle.gear_ratio"])
            self.wt_init["components"]["nacelle"]["drivetrain"]["gearbox_efficiency"] = float(
                wt_opt["nacelle.gearbox_efficiency"]
            )
            self.wt_init["components"]["nacelle"]["drivetrain"]["mb1Type"] = wt_opt["nacelle.mb1Type"]
            self.wt_init["components"]["nacelle"]["drivetrain"]["mb2Type"] = wt_opt["nacelle.mb2Type"]
            self.wt_init["components"]["nacelle"]["drivetrain"]["uptower"] = wt_opt["nacelle.uptower"]
            self.wt_init["components"]["nacelle"]["drivetrain"]["lss_material"] = wt_opt["nacelle.lss_material"]
            self.wt_init["components"]["nacelle"]["drivetrain"]["bedplate_material"] = wt_opt[
                "nacelle.bedplate_material"
            ]

            if self.modeling_options["WISDEM"]["DriveSE"]["direct"]:
                # Direct only
                s_nose = np.linspace(0.0, 1.0, len(wt_opt["nacelle.nose_diameter"])).tolist()
                s_bed = np.linspace(0.0, 1.0, len(wt_opt["nacelle.bedplate_wall_thickness"])).tolist()
                self.wt_init["components"]["nacelle"]["drivetrain"]["nose_diameter"] = wt_opt[
                    "nacelle.nose_diameter"
                ].tolist()
                self.wt_init["components"]["nacelle"]["drivetrain"]["nose_wall_thickness"] = wt_opt[
                    "nacelle.nose_wall_thickness"
                ].tolist()
                self.wt_init["components"]["nacelle"]["drivetrain"]["bedplate_wall_thickness"]["grid"] = s_bed
                self.wt_init["components"]["nacelle"]["drivetrain"]["bedplate_wall_thickness"]["values"] = wt_opt[
                    "nacelle.bedplate_wall_thickness"
                ].tolist()
            else:
                # Geared only
                s_hss = np.linspace(0.0, 1.0, len(wt_opt["nacelle.hss_diameter"])).tolist()
                self.wt_init["components"]["nacelle"]["drivetrain"]["hss_length"] = float(wt_opt["nacelle.hss_length"])
                self.wt_init["components"]["nacelle"]["drivetrain"]["hss_diameter"] = wt_opt[
                    "nacelle.hss_diameter"
                ].tolist()
                self.wt_init["components"]["nacelle"]["drivetrain"]["hss_wall_thickness"] = wt_opt[
                    "nacelle.hss_wall_thickness"
                ].tolist()
                self.wt_init["components"]["nacelle"]["drivetrain"]["bedplate_flange_width"] = float(
                    wt_opt["nacelle.bedplate_flange_width"]
                )
                self.wt_init["components"]["nacelle"]["drivetrain"]["bedplate_flange_thickness"] = float(
                    wt_opt["nacelle.bedplate_flange_thickness"]
                )
                self.wt_init["components"]["nacelle"]["drivetrain"]["bedplate_web_thickness"] = float(
                    wt_opt["nacelle.bedplate_web_thickness"]
                )
                self.wt_init["components"]["nacelle"]["drivetrain"]["gear_configuration"] = wt_opt[
                    "nacelle.gear_configuration"
                ]
                self.wt_init["components"]["nacelle"]["drivetrain"]["planet_numbers"] = wt_opt["nacelle.planet_numbers"]
                self.wt_init["components"]["nacelle"]["drivetrain"]["hss_material"] = wt_opt["nacelle.hss_material"]

        # Update generator
        if self.modeling_options["flags"]["generator"]:

            self.wt_init["components"]["nacelle"]["generator"]["B_r"] = float(wt_opt["generator.B_r"])
            self.wt_init["components"]["nacelle"]["generator"]["P_Fe0e"] = float(wt_opt["generator.P_Fe0e"])
            self.wt_init["components"]["nacelle"]["generator"]["P_Fe0h"] = float(wt_opt["generator.P_Fe0h"])
            self.wt_init["components"]["nacelle"]["generator"]["S_N"] = float(wt_opt["generator.S_N"])
            self.wt_init["components"]["nacelle"]["generator"]["alpha_p"] = float(wt_opt["generator.alpha_p"])
            self.wt_init["components"]["nacelle"]["generator"]["b_r_tau_r"] = float(wt_opt["generator.b_r_tau_r"])
            self.wt_init["components"]["nacelle"]["generator"]["b_ro"] = float(wt_opt["generator.b_ro"])
            self.wt_init["components"]["nacelle"]["generator"]["b_s_tau_s"] = float(wt_opt["generator.b_s_tau_s"])
            self.wt_init["components"]["nacelle"]["generator"]["b_so"] = float(wt_opt["generator.b_so"])
            self.wt_init["components"]["nacelle"]["generator"]["cofi"] = float(wt_opt["generator.cofi"])
            self.wt_init["components"]["nacelle"]["generator"]["freq"] = float(wt_opt["generator.freq"])
            self.wt_init["components"]["nacelle"]["generator"]["h_i"] = float(wt_opt["generator.h_i"])
            self.wt_init["components"]["nacelle"]["generator"]["h_sy0"] = float(wt_opt["generator.h_sy0"])
            self.wt_init["components"]["nacelle"]["generator"]["h_w"] = float(wt_opt["generator.h_w"])
            self.wt_init["components"]["nacelle"]["generator"]["k_fes"] = float(wt_opt["generator.k_fes"])
            self.wt_init["components"]["nacelle"]["generator"]["k_fillr"] = float(wt_opt["generator.k_fillr"])
            self.wt_init["components"]["nacelle"]["generator"]["k_fills"] = float(wt_opt["generator.k_fills"])
            self.wt_init["components"]["nacelle"]["generator"]["k_s"] = float(wt_opt["generator.k_s"])
            self.wt_init["components"]["nacelle"]["generator"]["m"] = float(wt_opt["generator.m"])
            self.wt_init["components"]["nacelle"]["generator"]["mu_0"] = float(wt_opt["generator.mu_0"])
            self.wt_init["components"]["nacelle"]["generator"]["mu_r"] = float(wt_opt["generator.mu_r"])
            self.wt_init["components"]["nacelle"]["generator"]["p"] = float(wt_opt["generator.p"])
            self.wt_init["components"]["nacelle"]["generator"]["phi"] = float(wt_opt["generator.phi"])
            self.wt_init["components"]["nacelle"]["generator"]["q1"] = float(wt_opt["generator.q1"])
            self.wt_init["components"]["nacelle"]["generator"]["q2"] = float(wt_opt["generator.q2"])
            self.wt_init["components"]["nacelle"]["generator"]["ratio_mw2pp"] = float(wt_opt["generator.ratio_mw2pp"])
            self.wt_init["components"]["nacelle"]["generator"]["resist_Cu"] = float(wt_opt["generator.resist_Cu"])
            self.wt_init["components"]["nacelle"]["generator"]["sigma"] = float(wt_opt["generator.sigma"])
            self.wt_init["components"]["nacelle"]["generator"]["y_tau_p"] = float(wt_opt["generator.y_tau_p"])
            self.wt_init["components"]["nacelle"]["generator"]["y_tau_pr"] = float(wt_opt["generator.y_tau_pr"])

            self.wt_init["components"]["nacelle"]["generator"]["I_0"] = float(wt_opt["generator.I_0"])
            self.wt_init["components"]["nacelle"]["generator"]["d_r"] = float(wt_opt["generator.d_r"])
            self.wt_init["components"]["nacelle"]["generator"]["h_m"] = float(wt_opt["generator.h_m"])
            self.wt_init["components"]["nacelle"]["generator"]["h_0"] = float(wt_opt["generator.h_0"])
            self.wt_init["components"]["nacelle"]["generator"]["h_s"] = float(wt_opt["generator.h_s"])
            self.wt_init["components"]["nacelle"]["generator"]["len_s"] = float(wt_opt["generator.len_s"])
            self.wt_init["components"]["nacelle"]["generator"]["n_r"] = float(wt_opt["generator.n_r"])
            self.wt_init["components"]["nacelle"]["generator"]["rad_ag"] = float(wt_opt["generator.rad_ag"])
            self.wt_init["components"]["nacelle"]["generator"]["t_wr"] = float(wt_opt["generator.t_wr"])

            self.wt_init["components"]["nacelle"]["generator"]["n_s"] = float(wt_opt["generator.n_s"])
            self.wt_init["components"]["nacelle"]["generator"]["b_st"] = float(wt_opt["generator.b_st"])
            self.wt_init["components"]["nacelle"]["generator"]["d_s"] = float(wt_opt["generator.d_s"])
            self.wt_init["components"]["nacelle"]["generator"]["t_ws"] = float(wt_opt["generator.t_ws"])

            self.wt_init["components"]["nacelle"]["generator"]["rho_Copper"] = float(wt_opt["generator.rho_Copper"])
            self.wt_init["components"]["nacelle"]["generator"]["rho_Fe"] = float(wt_opt["generator.rho_Fe"])
            self.wt_init["components"]["nacelle"]["generator"]["rho_Fes"] = float(wt_opt["generator.rho_Fes"])
            self.wt_init["components"]["nacelle"]["generator"]["rho_PM"] = float(wt_opt["generator.rho_PM"])

            self.wt_init["components"]["nacelle"]["generator"]["C_Cu"] = float(wt_opt["generator.C_Cu"])
            self.wt_init["components"]["nacelle"]["generator"]["C_Fe"] = float(wt_opt["generator.C_Fe"])
            self.wt_init["components"]["nacelle"]["generator"]["C_Fes"] = float(wt_opt["generator.C_Fes"])
            self.wt_init["components"]["nacelle"]["generator"]["C_PM"] = float(wt_opt["generator.C_PM"])

            if self.modeling_options["WISDEM"]["GeneratorSE"]["type"] in ["pmsg_outer"]:
                self.wt_init["components"]["nacelle"]["generator"]["N_c"] = float(wt_opt["generator.N_c"])
                self.wt_init["components"]["nacelle"]["generator"]["b"] = float(wt_opt["generator.b"])
                self.wt_init["components"]["nacelle"]["generator"]["c"] = float(wt_opt["generator.c"])
                self.wt_init["components"]["nacelle"]["generator"]["E_p"] = float(wt_opt["generator.E_p"])
                self.wt_init["components"]["nacelle"]["generator"]["h_yr"] = float(wt_opt["generator.h_yr"])
                self.wt_init["components"]["nacelle"]["generator"]["h_ys"] = float(wt_opt["generator.h_ys"])
                self.wt_init["components"]["nacelle"]["generator"]["h_sr"] = float(wt_opt["generator.h_sr"])
                self.wt_init["components"]["nacelle"]["generator"]["h_ss"] = float(wt_opt["generator.h_ss"])
                self.wt_init["components"]["nacelle"]["generator"]["t_r"] = float(wt_opt["generator.t_r"])
                self.wt_init["components"]["nacelle"]["generator"]["t_s"] = float(wt_opt["generator.t_s"])

                self.wt_init["components"]["nacelle"]["generator"]["u_allow_pcent"] = float(
                    wt_opt["generator.u_allow_pcent"]
                )
                self.wt_init["components"]["nacelle"]["generator"]["y_allow_pcent"] = float(
                    wt_opt["generator.y_allow_pcent"]
                )
                self.wt_init["components"]["nacelle"]["generator"]["z_allow_deg"] = float(
                    wt_opt["generator.z_allow_deg"]
                )
                self.wt_init["components"]["nacelle"]["generator"]["B_tmax"] = float(wt_opt["generator.B_tmax"])

            if self.modeling_options["WISDEM"]["GeneratorSE"]["type"] in ["eesg", "pmsg_arms", "pmsg_disc"]:
                self.wt_init["components"]["nacelle"]["generator"]["tau_p"] = float(wt_opt["generator.tau_p"])
                self.wt_init["components"]["nacelle"]["generator"]["h_ys"] = float(wt_opt["generator.h_ys"])
                self.wt_init["components"]["nacelle"]["generator"]["h_yr"] = float(wt_opt["generator.h_yr"])
                self.wt_init["components"]["nacelle"]["generator"]["b_arm"] = float(wt_opt["generator.b_arm"])

            elif self.modeling_options["WISDEM"]["GeneratorSE"]["type"] in ["scig", "dfig"]:
                self.wt_init["components"]["nacelle"]["generator"]["B_symax"] = float(wt_opt["generator.B_symax"])
                self.wt_init["components"]["nacelle"]["generator"]["S_Nmax"] = float(wt_opt["generator.S_Nmax"])

        # Update tower
        if self.modeling_options["flags"]["tower"]:
            self.wt_init["components"]["tower"]["outer_shape_bem"]["outer_diameter"]["grid"] = wt_opt[
                "tower_grid.s"
            ].tolist()
            self.wt_init["components"]["tower"]["outer_shape_bem"]["outer_diameter"]["values"] = wt_opt[
                "tower.diameter"
            ].tolist()
            self.wt_init["components"]["tower"]["outer_shape_bem"]["reference_axis"]["x"]["grid"] = wt_opt[
                "tower_grid.s"
            ].tolist()
            self.wt_init["components"]["tower"]["outer_shape_bem"]["reference_axis"]["y"]["grid"] = wt_opt[
                "tower_grid.s"
            ].tolist()
            self.wt_init["components"]["tower"]["outer_shape_bem"]["reference_axis"]["z"]["grid"] = wt_opt[
                "tower_grid.s"
            ].tolist()
            self.wt_init["components"]["tower"]["outer_shape_bem"]["reference_axis"]["x"]["values"] = wt_opt[
                "tower.ref_axis"
            ][:, 0].tolist()
            self.wt_init["components"]["tower"]["outer_shape_bem"]["reference_axis"]["y"]["values"] = wt_opt[
                "tower.ref_axis"
            ][:, 1].tolist()
            self.wt_init["components"]["tower"]["outer_shape_bem"]["reference_axis"]["z"]["values"] = wt_opt[
                "tower.ref_axis"
            ][:, 2].tolist()
            self.wt_init["components"]["tower"]["internal_structure_2d_fem"]["outfitting_factor"] = float(
                wt_opt["tower.outfitting_factor"]
            )
            for i in range(self.modeling_options["WISDEM"]["TowerSE"]["n_layers_tower"]):
                self.wt_init["components"]["tower"]["internal_structure_2d_fem"]["layers"][i]["thickness"][
                    "grid"
                ] = wt_opt["tower_grid.s"].tolist()
                self.wt_init["components"]["tower"]["internal_structure_2d_fem"]["layers"][i]["thickness"][
                    "values"
                ] = wt_opt["tower.layer_thickness"][i, :].tolist()

        # Update monopile
        if self.modeling_options["flags"]["monopile"]:
            self.wt_init["components"]["monopile"]["outer_shape_bem"]["outer_diameter"]["grid"] = wt_opt[
                "monopile.s"
            ].tolist()
            self.wt_init["components"]["monopile"]["outer_shape_bem"]["outer_diameter"]["values"] = wt_opt[
                "monopile.diameter"
            ].tolist()
            self.wt_init["components"]["monopile"]["outer_shape_bem"]["reference_axis"]["x"]["grid"] = wt_opt[
                "monopile.s"
            ].tolist()
            self.wt_init["components"]["monopile"]["outer_shape_bem"]["reference_axis"]["y"]["grid"] = wt_opt[
                "monopile.s"
            ].tolist()
            self.wt_init["components"]["monopile"]["outer_shape_bem"]["reference_axis"]["z"]["grid"] = wt_opt[
                "monopile.s"
            ].tolist()
            self.wt_init["components"]["monopile"]["outer_shape_bem"]["reference_axis"]["x"]["values"] = wt_opt[
                "monopile.ref_axis"
            ][:, 0].tolist()
            self.wt_init["components"]["monopile"]["outer_shape_bem"]["reference_axis"]["y"]["values"] = wt_opt[
                "monopile.ref_axis"
            ][:, 1].tolist()
            self.wt_init["components"]["monopile"]["outer_shape_bem"]["reference_axis"]["z"]["values"] = wt_opt[
                "monopile.ref_axis"
            ][:, 2].tolist()
            self.wt_init["components"]["monopile"]["internal_structure_2d_fem"]["outfitting_factor"] = float(
                wt_opt["monopile.outfitting_factor"]
            )
            for i in range(self.modeling_options["WISDEM"]["FixedBottomSE"]["n_layers_monopile"]):
                self.wt_init["components"]["monopile"]["internal_structure_2d_fem"]["layers"][i]["thickness"][
                    "grid"
                ] = wt_opt["monopile.s"].tolist()
                self.wt_init["components"]["monopile"]["internal_structure_2d_fem"]["layers"][i]["thickness"][
                    "values"
                ] = wt_opt["monopile.layer_thickness"][i, :].tolist()

        # Update floating platform and mooring
        if self.modeling_options["flags"]["floating"]:
            yaml_out = self.wt_init["components"]["floating_platform"]
            n_joints = self.modeling_options["floating"]["joints"]["n_joints"]
            for i in range(n_joints):
                yaml_out["joints"][i]["location"] = wt_opt["floating.location"][i, :].tolist()

            n_members = self.modeling_options["floating"]["members"]["n_members"]
            for i in range(n_members):
                name_member = self.modeling_options["floating"]["members"]["name"][i]
                idx = self.modeling_options["floating"]["members"]["name2idx"][name_member]

                yaml_out["members"][i]["outer_shape"]["outer_diameter"]["grid"] = wt_opt[
                    f"floating.memgrp{idx}.s"
                ].tolist()
                yaml_out["members"][i]["outer_shape"]["outer_diameter"]["values"] = wt_opt[
                    f"floating.memgrp{idx}.outer_diameter"
                ].tolist()

                istruct = yaml_out["members"][i]["internal_structure"]

                n_layers = self.modeling_options["floating"]["members"]["n_layers"][i]
                for j in range(n_layers):
                    istruct["layers"][j]["thickness"]["grid"] = wt_opt[f"floating.memgrp{idx}.s"].tolist()
                    istruct["layers"][j]["thickness"]["values"] = wt_opt[f"floating.memgrp{idx}.layer_thickness"][
                        j, :
                    ].tolist()

                if "ring_stiffeners" in istruct:
                    istruct["ring_stiffeners"]["web_height"] = float(
                        wt_opt[f"floating.memgrp{idx}.ring_stiffener_web_height"]
                    )
                    istruct["ring_stiffeners"]["web_thickness"] = float(
                        wt_opt[f"floating.memgrp{idx}.ring_stiffener_web_thickness"]
                    )
                    istruct["ring_stiffeners"]["flange_thickness"] = float(
                        wt_opt[f"floating.memgrp{idx}.ring_stiffener_flange_thickness"]
                    )
                    istruct["ring_stiffeners"]["flange_width"] = float(
                        wt_opt[f"floating.memgrp{idx}.ring_stiffener_flange_width"]
                    )
                    istruct["ring_stiffeners"]["spacing"] = float(
                        wt_opt[f"floating.memgrp{idx}.ring_stiffener_spacing"]
                    )

                if "longitudinal_stiffeners" in istruct:
                    istruct["longitudinal_stiffeners"]["web_height"] = float(
                        wt_opt[f"floating.memgrp{idx}.axial_stiffener_web_height"]
                    )
                    istruct["longitudinal_stiffeners"]["web_thickness"] = float(
                        wt_opt[f"floating.memgrp{idx}.axial_stiffener_web_thickness"]
                    )
                    istruct["longitudinal_stiffeners"]["flange_thickness"] = float(
                        wt_opt[f"floating.memgrp{idx}.axial_stiffener_flange_thickness"]
                    )
                    istruct["longitudinal_stiffeners"]["flange_width"] = float(
                        wt_opt[f"floating.memgrp{idx}.axial_stiffener_flange_width"]
                    )
                    istruct["longitudinal_stiffeners"]["spacing"] = float(
                        wt_opt[f"floating.memgrp{idx}.axial_stiffener_spacing"]
                    )

                n_ballasts = self.modeling_options["floating"]["members"]["n_ballasts"][i]
                for j in range(n_ballasts):
                    if self.modeling_options["floating"]["members"]["ballast_flag_member_" + name_member][j] == False:
                        istruct["ballasts"][j]["volume"] = float(wt_opt[f"floating.memgrp{idx}.ballast_volume"][j])

                if self.modeling_options["floating"]["members"]["n_axial_joints"][i] > 0:
                    for j in range(self.modeling_options["floating"]["members"]["n_axial_joints"][i]):
                        yaml_out["members"][i]["axial_joints"][j]["grid"] = float(
                            wt_opt[f"floating.memgrp{idx}.grid_axial_joints"][j]
                        )

        if self.modeling_options["flags"]["mooring"]:
            n_lines = self.modeling_options["mooring"]["n_lines"]
            n_line_types = self.modeling_options["mooring"]["n_line_types"]
            line_names = [self.wt_init["components"]["mooring"]["line_types"][i]["name"] for i in range(n_line_types)]
            line_id = [self.wt_init["components"]["mooring"]["lines"][i]["line_type"] for i in range(n_lines)]

            for i in range(n_lines):
                self.wt_init["components"]["mooring"]["lines"][i]["unstretched_length"] = float(
                    wt_opt["mooring.unstretched_length"][i]
                )

            for jj, jname in enumerate(line_id):
                for ii, iname in enumerate(line_names):
                    if jname == iname:
                        self.wt_init["components"]["mooring"]["line_types"][ii]["diameter"] = float(
                            wt_opt["mooring.line_diameter"][jj]
                        )

        # Update rotor nacelle assembly
        if self.modeling_options["flags"]["RNA"]:
            self.wt_init["components"]["RNA"] = {}
            self.wt_init["components"]["RNA"]["elastic_properties_mb"] = {}
            self.wt_init["components"]["RNA"]["elastic_properties_mb"]["mass"] = float(wt_opt["drivese.rna_mass"])
            self.wt_init["components"]["RNA"]["elastic_properties_mb"]["inertia"] = wt_opt["drivese.rna_I_TT"].tolist()
            self.wt_init["components"]["RNA"]["elastic_properties_mb"]["center_mass"] = wt_opt[
                "drivese.rna_cm"
            ].tolist()

        # Update rotor diameter and hub height
        if self.modeling_options["flags"]["blade"]:
            self.wt_init["assembly"]["rotor_diameter"] = float(wt_opt["blade.high_level_blade_props.rotor_diameter"])
        self.wt_init["assembly"]["hub_height"] = float(wt_opt["high_level_tower_props.hub_height"])

        # Update controller
        if self.modeling_options["flags"]["control"]:
            self.wt_init["control"]["torque"]["tsr"] = float(wt_opt["control.rated_TSR"])

        # Write yamls with updated values
        sch.write_geometry_yaml(self.wt_init, fname_output)

    def write_options(self, fname_output):
        sch.write_modeling_yaml(self.modeling_options, fname_output)
        sch.write_analysis_yaml(self.analysis_options, fname_output)<|MERGE_RESOLUTION|>--- conflicted
+++ resolved
@@ -1,5 +1,4 @@
 import numpy as np
-
 import wisdem.inputs as sch
 
 
@@ -746,7 +745,6 @@
                 ].tolist()
                 self.wt_init["components"]["blade"]["outer_shape_bem"]["L/D"]["values"] = wt_opt[
                     "rotorse.rp.powercurve.L_D"
-<<<<<<< HEAD
                 ].tolist()
                 self.wt_init["components"]["blade"]["outer_shape_bem"]["c_d"]["grid"] = wt_opt[
                     "blade.outer_shape_bem.s"
@@ -754,15 +752,6 @@
                 self.wt_init["components"]["blade"]["outer_shape_bem"]["c_d"]["values"] = wt_opt[
                     "rotorse.rp.powercurve.cd_regII"
                 ].tolist()
-=======
-                ].tolist()
-                self.wt_init["components"]["blade"]["outer_shape_bem"]["c_d"]["grid"] = wt_opt[
-                    "blade.outer_shape_bem.s"
-                ].tolist()
-                self.wt_init["components"]["blade"]["outer_shape_bem"]["c_d"]["values"] = wt_opt[
-                    "rotorse.rp.powercurve.cd_regII"
-                ].tolist()
->>>>>>> 63acc5ef
                 self.wt_init["components"]["blade"]["outer_shape_bem"]["stall_margin"]["grid"] = wt_opt[
                     "blade.outer_shape_bem.s"
                 ].tolist()
