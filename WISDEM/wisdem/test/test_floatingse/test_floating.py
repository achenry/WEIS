import numpy as np
import numpy.testing as npt
import unittest
from openmdao.api import Problem
from wisdem.floatingse.floating import FloatingSE
import pytest

npts = 5
nsection = npts - 1


class TestOC3Mass(unittest.TestCase):
    def testMassPropertiesSpar(self):

        opt = {}
<<<<<<< HEAD
        opt['platform'] = {}
        opt['platform']['columns'] = {}
        opt['platform']['columns']['main'] = {}
        opt['platform']['columns']['offset'] = {}
        opt['platform']['columns']['main']['n_height'] = npts
        opt['platform']['columns']['main']['n_layers'] = 1
        opt['platform']['columns']['main']['n_bulkhead'] = 4
        opt['platform']['columns']['main']['buckling_length'] = 30.0
        opt['platform']['columns']['offset']['n_height'] = npts
        opt['platform']['columns']['offset']['n_layers'] = 1
        opt['platform']['columns']['offset']['n_bulkhead'] = 4
        opt['platform']['columns']['offset']['buckling_length'] = 30.0
        opt['platform']['tower'] = {}
        opt['platform']['tower']['buckling_length'] = 30.0
        opt['platform']['frame3dd']            = {}
        opt['platform']['frame3dd']['shear']   = True
        opt['platform']['frame3dd']['geom']    = False
        opt['platform']['frame3dd']['dx']      = -1
        #opt['platform']['frame3dd']['nM']      = 2
        opt['platform']['frame3dd']['Mmethod'] = 1
        opt['platform']['frame3dd']['lump']    = 0
        opt['platform']['frame3dd']['tol']     = 1e-6
        #opt['platform']['frame3dd']['shift']   = 0.0
        opt['platform']['gamma_f'] = 1.35  # Safety factor on loads
        opt['platform']['gamma_m'] = 1.3   # Safety factor on materials
        opt['platform']['gamma_n'] = 1.0   # Safety factor on consequence of failure
        opt['platform']['gamma_b'] = 1.1   # Safety factor on buckling
        opt['platform']['gamma_fatigue'] = 1.755 # Not used
        opt['platform']['run_modal'] = True # Not used

        opt['TowerSE'] = {}
        opt['TowerSE']['n_height'] = npts
        opt['TowerSE']['n_layers'] = 1
        opt['materials'] = {}
        opt['materials']['n_mat'] = 1

        opt['flags'] = {}
        opt['flags']['monopile'] = False
        
=======
        opt["platform"] = {}
        opt["platform"]["columns"] = {}
        opt["platform"]["columns"]["main"] = {}
        opt["platform"]["columns"]["offset"] = {}
        opt["platform"]["columns"]["main"]["n_height"] = npts
        opt["platform"]["columns"]["main"]["n_layers"] = 1
        opt["platform"]["columns"]["main"]["n_bulkhead"] = 4
        opt["platform"]["columns"]["main"]["buckling_length"] = 30.0
        opt["platform"]["columns"]["offset"]["n_height"] = npts
        opt["platform"]["columns"]["offset"]["n_layers"] = 1
        opt["platform"]["columns"]["offset"]["n_bulkhead"] = 4
        opt["platform"]["columns"]["offset"]["buckling_length"] = 30.0
        opt["platform"]["tower"] = {}
        opt["platform"]["tower"]["buckling_length"] = 30.0
        opt["platform"]["frame3dd"] = {}
        opt["platform"]["frame3dd"]["shear"] = True
        opt["platform"]["frame3dd"]["geom"] = False
        opt["platform"]["frame3dd"]["dx"] = -1
        # opt['platform']['frame3dd']['nM']      = 2
        opt["platform"]["frame3dd"]["Mmethod"] = 1
        opt["platform"]["frame3dd"]["lump"] = 0
        opt["platform"]["frame3dd"]["tol"] = 1e-6
        # opt['platform']['frame3dd']['shift']   = 0.0
        opt["platform"]["gamma_f"] = 1.35  # Safety factor on loads
        opt["platform"]["gamma_m"] = 1.3  # Safety factor on materials
        opt["platform"]["gamma_n"] = 1.0  # Safety factor on consequence of failure
        opt["platform"]["gamma_b"] = 1.1  # Safety factor on buckling
        opt["platform"]["gamma_fatigue"] = 1.755  # Not used
        opt["platform"]["run_modal"] = True  # Not used

        opt["TowerSE"] = {}
        opt["TowerSE"]["n_height_tower"] = npts
        opt["TowerSE"]["n_layers_tower"] = 1
        opt["materials"] = {}
        opt["materials"]["n_mat"] = 1

        opt["flags"] = {}
        opt["flags"]["monopile"] = False

>>>>>>> 0163a1b3
        prob = Problem()
        prob.model = FloatingSE(modeling_options=opt)
        prob.setup()

        # Remove all offset columns
        prob["number_of_offset_columns"] = 0
        prob["cross_attachment_pontoons_int"] = 0
        prob["lower_attachment_pontoons_int"] = 0
        prob["upper_attachment_pontoons_int"] = 0
        prob["lower_ring_pontoons_int"] = 0
        prob["upper_ring_pontoons_int"] = 0
        prob["outer_cross_pontoons_int"] = 0

        # Wind and water properties
        prob["rho_air"] = 1.226  # Density of air [kg/m^3]
        prob["mu_air"] = 1.78e-5  # Viscosity of air [kg/m/s]
        prob["rho_water"] = 1025.0  # Density of water [kg/m^3]
        prob["mu_water"] = 1.08e-3  # Viscosity of water [kg/m/s]

        # Material properties
        prob["rho_mat"] = np.array([7850.0])  # Steel [kg/m^3]
        prob["E_mat"] = 200e9 * np.ones((1, 3))  # Young's modulus [N/m^2]
        prob["G_mat"] = 79.3e9 * np.ones((1, 3))  # Shear modulus [N/m^2]
        prob["sigma_y_mat"] = np.array([3.45e8])  # Elastic yield stress [N/m^2]
        prob["permanent_ballast_density"] = 5000.0  # [kg/m^3]

        # Mass and cost scaling factors
        prob["outfitting_factor"] = 0.0  # Fraction of additional outfitting mass for each column
        prob["ballast_cost_rate"] = 0.1  # Cost factor for ballast mass [$/kg]
        prob["material_cost_rate"] = 1.1  # Cost factor for column mass [$/kg]
        prob["labor_cost_rate"] = 1.0  # Cost factor for labor time [$/min]
        prob["painting_cost_rate"] = 14.4  # Cost factor for column surface finishing [$/m^2]
        prob["outfitting_cost_rate"] = 1.5 * 1.1  # Cost factor for outfitting mass [$/kg]
        prob["mooring_cost_factor"] = 1.1  # Cost factor for mooring mass [$/kg]

        # Column geometry
        prob["main.permanent_ballast_height"] = 0.0  # Height above keel for permanent ballast [m]
        prob["main_freeboard"] = 10.0  # Height extension above waterline [m]

        prob["main.height"] = np.sum([49.0, 59.0, 8.0, 14.0])  # Length of each section [m]
        prob["main.s"] = np.cumsum([0.0, 49.0, 59.0, 8.0, 14.0]) / prob["main.height"]
        prob["main.outer_diameter_in"] = np.array(
            [9.4, 9.4, 9.4, 6.5, 6.5]
        )  # Diameter at each section node (linear lofting between) [m]
        prob["main.layer_thickness"] = 0.05 * np.ones(
            (1, nsection)
        )  # Shell thickness at each section node (linear lofting between) [m]

        prob["main.bulkhead_thickness"] = 0.05 * np.ones(
            4
        )  # Locations/thickness of internal bulkheads at section interfaces [m]
        prob["main.bulkhead_locations"] = np.array(
            [0.0, 0.37692308, 0.89230769, 1.0]
        )  # Locations/thickness of internal bulkheads at section interfaces [m]

        prob["main.buoyancy_tank_diameter"] = 0.0
        prob["main.buoyancy_tank_height"] = 0.0

        # Column ring stiffener parameters
        prob["main.stiffener_web_height"] = 0.10 * np.ones(nsection)  # (by section) [m]
        prob["main.stiffener_web_thickness"] = 0.04 * np.ones(nsection)  # (by section) [m]
        prob["main.stiffener_flange_width"] = 0.10 * np.ones(nsection)  # (by section) [m]
        prob["main.stiffener_flange_thickness"] = 0.02 * np.ones(nsection)  # (by section) [m]
        prob["main.stiffener_spacing"] = np.array([1.5, 2.8, 3.0, 5.0])  # (by section) [m]

        # Mooring parameters
        prob["number_of_mooring_connections"] = 3  # Evenly spaced around structure
        prob["mooring_lines_per_connection"] = 1  # Evenly spaced around structure
        prob["mooring_type"] = "chain"  # Options are chain, nylon, polyester, fiber, or iwrc
        prob["anchor_type"] = "suctionpile"  # Options are SUCTIONPILE or DRAGEMBEDMENT
        prob["mooring_diameter"] = 0.09  # Diameter of mooring line/chain [m]
        prob["fairlead_location"] = 0.384615  # Want 70.0          # Distance below waterline for attachment [m]
        prob["fairlead_offset_from_shell"] = 0.5  # Offset from shell surface for mooring attachment [m]
        prob["mooring_line_length"] = 300 + 902.2  # Unstretched mooring line length
        prob["anchor_radius"] = 853.87  # Distance from centerline to sea floor landing [m]
        prob["fairlead_support_outer_diameter"] = 3.2  # Diameter of all fairlead support elements [m]
        prob["fairlead_support_wall_thickness"] = 0.0175  # Thickness of all fairlead support elements [m]

        # Mooring constraints
        prob["max_offset"] = 0.1 * prob["water_depth"]  # Max surge/sway offset [m]
        prob["max_survival_heel"] = 10.0  # Max heel (pitching) angle [deg]
        prob["operational_heel"] = 5.0  # Max heel (pitching) angle [deg]

        # Design constraints
        prob["max_draft"] = 200.0  # For manufacturability of rolling steel

        # API 2U flag
        prob["loading"] = "axial"  #'hydrostatic'

        # Other variables to avoid divide by zeros, even though it won't matter
        prob["radius_to_offset_column"] = 15.0
        prob["off.height"] = 1.0
        prob["off.s"] = np.linspace(0, 1, nsection + 1)
        prob["off.outer_diameter_in"] = 5.0 * np.ones(nsection + 1)
        prob["off.layer_thickness"] = 0.1 * np.ones((1, nsection))
        prob["off.permanent_ballast_height"] = 0.1
        prob["off.stiffener_web_height"] = 0.1 * np.ones(nsection)
        prob["off.stiffener_web_thickness"] = 0.1 * np.ones(nsection)
        prob["off.stiffener_flange_width"] = 0.1 * np.ones(nsection)
        prob["off.stiffener_flange_thickness"] = 0.1 * np.ones(nsection)
        prob["off.stiffener_spacing"] = 0.1 * np.ones(nsection)
        prob["offset_freeboard"] = 0.1
        prob["pontoon_outer_diameter"] = 1.0
        prob["pontoon_wall_thickness"] = 0.1

        # Set environment to that used in OC3 testing campaign
        prob["water_depth"] = 320.0  # Distance to sea floor [m]
        prob["hsig_wave"] = 0.0  # Significant wave height [m]
        prob["Tsig_wave"] = 1e3  # Wave period [s]
        prob["shearExp"] = 0.11  # Shear exponent in wind power law
        prob["cm"] = 2.0  # Added mass coefficient
        prob["Uc"] = 0.0  # Mean current speed
        prob["yaw"] = 0.0  # Turbine yaw angle
        prob["beta_wind"] = prob["beta_wave"] = 0.0
        prob["cd_usr"] = -1.0  # Compute drag coefficient
        prob["Uref"] = 10.0
        prob["zref"] = 100.0

        # Porperties of turbine tower
<<<<<<< HEAD
        nTower = prob.model.options['modeling_options']['TowerSE']['n_height']-1
        prob['tower_height']            = prob['hub_height'] = 77.6
        prob['tower_s']                 = np.linspace(0.0, 1.0, nTower+1)
        prob['tower_outer_diameter_in'] = np.linspace(6.5, 3.87, nTower+1)
        prob['tower_layer_thickness']   = np.linspace(0.027, 0.019, nTower).reshape((1,nTower))
        prob['tower_outfitting_factor'] = 1.07
=======
        nTower = prob.model.options["modeling_options"]["TowerSE"]["n_height_tower"] - 1
        prob["tower_height"] = prob["hub_height"] = 77.6
        prob["tower_s"] = np.linspace(0.0, 1.0, nTower + 1)
        prob["tower_outer_diameter_in"] = np.linspace(6.5, 3.87, nTower + 1)
        prob["tower_layer_thickness"] = np.linspace(0.027, 0.019, nTower).reshape((1, nTower))
        prob["tower_outfitting_factor"] = 1.07
>>>>>>> 0163a1b3

        # Materials
        prob["material_names"] = ["steel"]
        prob["main.layer_materials"] = prob["off.layer_materials"] = prob["tow.tower_layer_materials"] = ["steel"]

        # Properties of rotor-nacelle-assembly (RNA)
        prob["rna_mass"] = 350e3  # Mass [kg]
        prob["rna_I"] = 1e5 * np.array([1.0, 1.0, 1.0, 0.0, 0.0, 0.0])
        prob["rna_cg"] = np.zeros(3)
        prob["rna_force"] = np.zeros(3)
        prob["rna_moment"] = np.zeros(3)

        prob.run_model()

        m_top = np.pi * 3.2 ** 2.0 * 0.05 * 7850.0
        ansys_m_bulk = 13204.0 + 2.0 * 27239.0 + m_top
        ansys_m_shell = 80150.0 + 32060.0 + 79701.0 + 1251800.0
        ansys_m_stiff = 1390.9 * 52 + 1282.2 + 1121.2 + 951.44 * 3
        ansys_m_spar = ansys_m_bulk + ansys_m_shell + ansys_m_stiff
        ansys_cg = -58.926
        ansys_Ixx = 2178400000.0 + m_top * (0.25 * 3.2 ** 2.0 + (10 - ansys_cg) ** 2)
        ansys_Iyy = 2178400000.0 + m_top * (0.25 * 3.2 ** 2.0 + (10 - ansys_cg) ** 2)
        ansys_Izz = 32297000.0 + 0.5 * m_top * 3.2 ** 2.0
        ansys_I = np.array([ansys_Ixx, ansys_Iyy, ansys_Izz, 0.0, 0.0, 0.0])

        npt.assert_allclose(
            ansys_m_bulk, prob["main.bulkhead_mass"].sum(), rtol=0.03
        )  # ANSYS uses R_od, we use R_id, top cover seems unaccounted for
        npt.assert_allclose(ansys_m_shell, prob["main.cyl_mass.mass"].sum(), rtol=0.01)
        npt.assert_allclose(ansys_m_stiff, prob["main.stiffener_mass"].sum(), rtol=0.01)
        npt.assert_allclose(ansys_m_spar, prob["main.column_total_mass"].sum(), rtol=0.01)
        npt.assert_allclose(ansys_cg, prob["main.z_center_of_mass"], rtol=0.01)
        npt.assert_allclose(ansys_I, prob["main.I_column"], rtol=0.02)


def suite():
    suite = unittest.TestSuite()
    suite.addTest(unittest.makeSuite(TestOC3Mass))
    return suite


if __name__ == "__main__":
    unittest.TextTestRunner().run(suite())<|MERGE_RESOLUTION|>--- conflicted
+++ resolved
@@ -13,47 +13,6 @@
     def testMassPropertiesSpar(self):
 
         opt = {}
-<<<<<<< HEAD
-        opt['platform'] = {}
-        opt['platform']['columns'] = {}
-        opt['platform']['columns']['main'] = {}
-        opt['platform']['columns']['offset'] = {}
-        opt['platform']['columns']['main']['n_height'] = npts
-        opt['platform']['columns']['main']['n_layers'] = 1
-        opt['platform']['columns']['main']['n_bulkhead'] = 4
-        opt['platform']['columns']['main']['buckling_length'] = 30.0
-        opt['platform']['columns']['offset']['n_height'] = npts
-        opt['platform']['columns']['offset']['n_layers'] = 1
-        opt['platform']['columns']['offset']['n_bulkhead'] = 4
-        opt['platform']['columns']['offset']['buckling_length'] = 30.0
-        opt['platform']['tower'] = {}
-        opt['platform']['tower']['buckling_length'] = 30.0
-        opt['platform']['frame3dd']            = {}
-        opt['platform']['frame3dd']['shear']   = True
-        opt['platform']['frame3dd']['geom']    = False
-        opt['platform']['frame3dd']['dx']      = -1
-        #opt['platform']['frame3dd']['nM']      = 2
-        opt['platform']['frame3dd']['Mmethod'] = 1
-        opt['platform']['frame3dd']['lump']    = 0
-        opt['platform']['frame3dd']['tol']     = 1e-6
-        #opt['platform']['frame3dd']['shift']   = 0.0
-        opt['platform']['gamma_f'] = 1.35  # Safety factor on loads
-        opt['platform']['gamma_m'] = 1.3   # Safety factor on materials
-        opt['platform']['gamma_n'] = 1.0   # Safety factor on consequence of failure
-        opt['platform']['gamma_b'] = 1.1   # Safety factor on buckling
-        opt['platform']['gamma_fatigue'] = 1.755 # Not used
-        opt['platform']['run_modal'] = True # Not used
-
-        opt['TowerSE'] = {}
-        opt['TowerSE']['n_height'] = npts
-        opt['TowerSE']['n_layers'] = 1
-        opt['materials'] = {}
-        opt['materials']['n_mat'] = 1
-
-        opt['flags'] = {}
-        opt['flags']['monopile'] = False
-        
-=======
         opt["platform"] = {}
         opt["platform"]["columns"] = {}
         opt["platform"]["columns"]["main"] = {}
@@ -93,7 +52,6 @@
         opt["flags"] = {}
         opt["flags"]["monopile"] = False
 
->>>>>>> 0163a1b3
         prob = Problem()
         prob.model = FloatingSE(modeling_options=opt)
         prob.setup()
@@ -213,21 +171,12 @@
         prob["zref"] = 100.0
 
         # Porperties of turbine tower
-<<<<<<< HEAD
-        nTower = prob.model.options['modeling_options']['TowerSE']['n_height']-1
-        prob['tower_height']            = prob['hub_height'] = 77.6
-        prob['tower_s']                 = np.linspace(0.0, 1.0, nTower+1)
-        prob['tower_outer_diameter_in'] = np.linspace(6.5, 3.87, nTower+1)
-        prob['tower_layer_thickness']   = np.linspace(0.027, 0.019, nTower).reshape((1,nTower))
-        prob['tower_outfitting_factor'] = 1.07
-=======
         nTower = prob.model.options["modeling_options"]["TowerSE"]["n_height_tower"] - 1
         prob["tower_height"] = prob["hub_height"] = 77.6
         prob["tower_s"] = np.linspace(0.0, 1.0, nTower + 1)
         prob["tower_outer_diameter_in"] = np.linspace(6.5, 3.87, nTower + 1)
         prob["tower_layer_thickness"] = np.linspace(0.027, 0.019, nTower).reshape((1, nTower))
         prob["tower_outfitting_factor"] = 1.07
->>>>>>> 0163a1b3
 
         # Materials
         prob["material_names"] = ["steel"]
