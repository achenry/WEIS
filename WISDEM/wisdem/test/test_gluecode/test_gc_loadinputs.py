import unittest
import os
import wisdem.glue_code.gc_LoadInputs as gcl

<<<<<<< HEAD
test_dir = os.path.dirname( os.path.dirname( os.path.dirname( os.path.dirname( os.path.realpath(__file__) ) ) ) ) + os.sep + 'examples' + os.sep + '02_reference_turbines' + os.sep
=======
test_dir = (
    os.path.dirname(os.path.dirname(os.path.dirname(os.path.dirname(os.path.realpath(__file__)))))
    + os.sep
    + "examples"
    + os.sep
    + "02_reference_turbines"
    + os.sep
)

>>>>>>> 0163a1b3

class TestLoadInputs(unittest.TestCase):
    def setUp(self):
        fname_wt_input = test_dir + "nrel5mw.yaml"
        fname_modeling_options = test_dir + "modeling_options.yaml"
        fname_analysis_options = test_dir + "analysis_options.yaml"

        self.myobj = gcl.WindTurbineOntologyPython(fname_wt_input, fname_modeling_options, fname_analysis_options)

    def testRunFlags(self):
        self.myobj.defaults["test_absent1"] = {}
        self.myobj.defaults["test_present1"] = {}
        self.myobj.defaults["components"]["test_absent2"] = {}
        self.myobj.defaults["components"]["test_present2"] = {}

        self.myobj.wt_init["test_present1"] = {}
        self.myobj.wt_init["components"]["test_present2"] = {}
        self.myobj.set_run_flags()
        self.assertTrue(self.myobj.modeling_options["flags"]["test_present1"])
        self.assertTrue(self.myobj.modeling_options["flags"]["test_present2"])
        self.assertFalse(self.myobj.modeling_options["flags"]["test_absent1"])
        self.assertFalse(self.myobj.modeling_options["flags"]["test_absent2"])

    def testOptFlags(self):
        self.myobj.analysis_options["optimization_variables"]["test1"] = {}
        self.myobj.analysis_options["optimization_variables"]["test1"]["flag"] = False
        self.myobj.analysis_options["optimization_variables"]["test1"]["test2"] = {}
        self.myobj.analysis_options["optimization_variables"]["test1"]["test2"]["flag"] = False
        self.myobj.analysis_options["optimization_variables"]["test1"]["test2"]["test3"] = {}
        self.myobj.analysis_options["optimization_variables"]["test1"]["test2"]["test3"]["flag"] = False

        self.myobj.set_opt_flags()
        self.assertFalse(self.myobj.analysis_options["opt_flag"])

        self.myobj.analysis_options["optimization_variables"]["test1"]["flag"] = True
        self.myobj.set_opt_flags()
        self.assertTrue(self.myobj.analysis_options["opt_flag"])

        self.myobj.analysis_options["optimization_variables"]["test1"]["flag"] = False
        self.myobj.analysis_options["optimization_variables"]["test1"]["test2"]["test3"]["flag"] = True
        self.myobj.set_opt_flags()
        self.assertTrue(self.myobj.analysis_options["opt_flag"])

        self.myobj.analysis_options["optimization_variables"]["blade"]["aero_shape"]["twist"]["n_opt"] = 500
        self.myobj.analysis_options["optimization_variables"]["blade"]["aero_shape"]["chord"]["n_opt"] = 600
        self.myobj.analysis_options["optimization_variables"]["blade"]["structure"]["spar_cap_ss"]["n_opt"] = 700
        self.myobj.analysis_options["optimization_variables"]["blade"]["structure"]["spar_cap_ps"]["n_opt"] = 800
        self.myobj.set_opt_flags()
<<<<<<< HEAD
        self.assertEqual(self.myobj.analysis_options['optimization_variables']['blade']['aero_shape']['twist']['n_opt'],
                         self.myobj.modeling_options['RotorSE']['n_span'])
        self.assertEqual(self.myobj.analysis_options['optimization_variables']['blade']['aero_shape']['chord']['n_opt'],
                         self.myobj.modeling_options['RotorSE']['n_span'])
        self.assertEqual(self.myobj.analysis_options['optimization_variables']['blade']['structure']['spar_cap_ss']['n_opt'],
                         self.myobj.modeling_options['RotorSE']['n_span'])
        self.assertEqual(self.myobj.analysis_options['optimization_variables']['blade']['structure']['spar_cap_ps']['n_opt'],
                         self.myobj.modeling_options['RotorSE']['n_span'])
=======
        self.assertEqual(
            self.myobj.analysis_options["optimization_variables"]["blade"]["aero_shape"]["twist"]["n_opt"],
            self.myobj.modeling_options["RotorSE"]["n_span"],
        )
        self.assertEqual(
            self.myobj.analysis_options["optimization_variables"]["blade"]["aero_shape"]["chord"]["n_opt"],
            self.myobj.modeling_options["RotorSE"]["n_span"],
        )
        self.assertEqual(
            self.myobj.analysis_options["optimization_variables"]["blade"]["structure"]["spar_cap_ss"]["n_opt"],
            self.myobj.modeling_options["RotorSE"]["n_span"],
        )
        self.assertEqual(
            self.myobj.analysis_options["optimization_variables"]["blade"]["structure"]["spar_cap_ps"]["n_opt"],
            self.myobj.modeling_options["RotorSE"]["n_span"],
        )

>>>>>>> 0163a1b3

def suite():
    suite = unittest.TestSuite()
    suite.addTest(unittest.makeSuite(TestLoadInputs))
    return suite


if __name__ == "__main__":
    unittest.TextTestRunner().run(suite())<|MERGE_RESOLUTION|>--- conflicted
+++ resolved
@@ -2,9 +2,6 @@
 import os
 import wisdem.glue_code.gc_LoadInputs as gcl
 
-<<<<<<< HEAD
-test_dir = os.path.dirname( os.path.dirname( os.path.dirname( os.path.dirname( os.path.realpath(__file__) ) ) ) ) + os.sep + 'examples' + os.sep + '02_reference_turbines' + os.sep
-=======
 test_dir = (
     os.path.dirname(os.path.dirname(os.path.dirname(os.path.dirname(os.path.realpath(__file__)))))
     + os.sep
@@ -14,7 +11,6 @@
     + os.sep
 )
 
->>>>>>> 0163a1b3
 
 class TestLoadInputs(unittest.TestCase):
     def setUp(self):
@@ -63,16 +59,6 @@
         self.myobj.analysis_options["optimization_variables"]["blade"]["structure"]["spar_cap_ss"]["n_opt"] = 700
         self.myobj.analysis_options["optimization_variables"]["blade"]["structure"]["spar_cap_ps"]["n_opt"] = 800
         self.myobj.set_opt_flags()
-<<<<<<< HEAD
-        self.assertEqual(self.myobj.analysis_options['optimization_variables']['blade']['aero_shape']['twist']['n_opt'],
-                         self.myobj.modeling_options['RotorSE']['n_span'])
-        self.assertEqual(self.myobj.analysis_options['optimization_variables']['blade']['aero_shape']['chord']['n_opt'],
-                         self.myobj.modeling_options['RotorSE']['n_span'])
-        self.assertEqual(self.myobj.analysis_options['optimization_variables']['blade']['structure']['spar_cap_ss']['n_opt'],
-                         self.myobj.modeling_options['RotorSE']['n_span'])
-        self.assertEqual(self.myobj.analysis_options['optimization_variables']['blade']['structure']['spar_cap_ps']['n_opt'],
-                         self.myobj.modeling_options['RotorSE']['n_span'])
-=======
         self.assertEqual(
             self.myobj.analysis_options["optimization_variables"]["blade"]["aero_shape"]["twist"]["n_opt"],
             self.myobj.modeling_options["RotorSE"]["n_span"],
@@ -90,7 +76,6 @@
             self.myobj.modeling_options["RotorSE"]["n_span"],
         )
 
->>>>>>> 0163a1b3
 
 def suite():
     suite = unittest.TestSuite()
