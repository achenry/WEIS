"""
Licensed under the Apache License, Version 2.0 (the "License");
you may not use this file except in compliance with the License.
You may obtain a copy of the License at

    http://www.apache.org/licenses/LICENSE-2.0

Unless required by applicable law or agreed to in writing, software
distributed under the License is distributed on an "AS IS" BASIS,
WITHOUT WARRANTIES OR CONDITIONS OF ANY KIND, either express or implied.
See the License for the specific language governing permissions and
limitations under the License.
"""

import unittest
import numpy as np
from os import path
import math

from wisdem.ccblade import CCAirfoil, CCBlade


class TestNREL5MW(unittest.TestCase):
    def setUp(self):

        # geometry
        Rhub = 1.5
        Rtip = 63.0

        r = np.array(
            [
                2.8667,
                5.6000,
                8.3333,
                11.7500,
                15.8500,
                19.9500,
                24.0500,
                28.1500,
                32.2500,
                36.3500,
                40.4500,
                44.5500,
                48.6500,
                52.7500,
                56.1667,
                58.9000,
                61.6333,
            ]
        )
        chord = np.array(
            [
                3.542,
                3.854,
                4.167,
                4.557,
                4.652,
                4.458,
                4.249,
                4.007,
                3.748,
                3.502,
                3.256,
                3.010,
                2.764,
                2.518,
                2.313,
                2.086,
                1.419,
            ]
        )
        theta = np.array(
            [
                13.308,
                13.308,
                13.308,
                13.308,
                11.480,
                10.162,
                9.011,
                7.795,
                6.544,
                5.361,
                4.188,
                3.125,
                2.319,
                1.526,
                0.863,
                0.370,
                0.106,
            ]
        )
        B = 3  # number of blades

        # atmosphere
        rho = 1.225
        mu = 1.81206e-5

        afinit = CCAirfoil.initFromAerodynFile  # just for shorthand
<<<<<<< HEAD
        basepath = path.join(path.dirname(path.realpath(__file__)), '../../../examples/_airfoil_files')
=======
        basepath = path.join(path.dirname(path.realpath(__file__)), "../../../examples/_airfoil_files")
>>>>>>> 0163a1b3

        # load all airfoils
        airfoil_types = [0] * 8
        airfoil_types[0] = afinit(path.join(basepath, "Cylinder1.dat"))
        airfoil_types[1] = afinit(path.join(basepath, "Cylinder2.dat"))
        airfoil_types[2] = afinit(path.join(basepath, "DU40_A17.dat"))
        airfoil_types[3] = afinit(path.join(basepath, "DU35_A17.dat"))
        airfoil_types[4] = afinit(path.join(basepath, "DU30_A17.dat"))
        airfoil_types[5] = afinit(path.join(basepath, "DU25_A17.dat"))
        airfoil_types[6] = afinit(path.join(basepath, "DU21_A17.dat"))
        airfoil_types[7] = afinit(path.join(basepath, "NACA64_A17.dat"))

        # place at appropriate radial stations
        af_idx = [0, 0, 1, 2, 3, 3, 4, 5, 5, 6, 6, 7, 7, 7, 7, 7, 7]

        af = [0] * len(r)
        for i in range(len(r)):
            af[i] = airfoil_types[af_idx[i]]

        tilt = -5.0
        precone = 2.5
        yaw = 0.0

        # create CCBlade object
        self.rotor = CCBlade(r, chord, theta, af, Rhub, Rtip, B, rho, mu, precone, tilt, yaw, shearExp=0.2, hubHt=90.0)

    def test_thrust_torque(self):

        Uinf = np.array([3, 4, 5, 6, 7, 8, 9, 10, 11, 12, 13, 14, 15, 16, 17, 18, 19, 20, 21, 22, 23, 24, 25])
        Omega = np.array(
            [
                6.972,
                7.183,
                7.506,
                7.942,
                8.469,
                9.156,
                10.296,
                11.431,
                11.890,
                12.100,
                12.100,
                12.100,
                12.100,
                12.100,
                12.100,
                12.100,
                12.100,
                12.100,
                12.100,
                12.100,
                12.100,
                12.100,
                12.100,
            ]
        )
        pitch = np.array(
            [
                0.000,
                0.000,
                0.000,
                0.000,
                0.000,
                0.000,
                0.000,
                0.000,
                0.000,
                3.823,
                6.602,
                8.668,
                10.450,
                12.055,
                13.536,
                14.920,
                16.226,
                17.473,
                18.699,
                19.941,
                21.177,
                22.347,
                23.469,
            ]
        )

        Pref = np.array(
            [
                42.9,
                188.2,
                427.9,
                781.3,
                1257.6,
                1876.2,
                2668.0,
                3653.0,
                4833.2,
                5296.6,
                5296.6,
                5296.6,
                5296.6,
                5296.6,
                5296.6,
                5296.6,
                5296.6,
                5296.7,
                5296.6,
                5296.7,
                5296.6,
                5296.6,
                5296.7,
            ]
        )
        Tref = np.array(
            [
                171.7,
                215.9,
                268.9,
                330.3,
                398.6,
                478.0,
                579.2,
                691.5,
                790.6,
                690.0,
                608.4,
                557.9,
                520.5,
                491.2,
                467.7,
                448.4,
                432.3,
                418.8,
                406.7,
                395.3,
                385.1,
                376.7,
                369.3,
            ]
        )
        Qref = np.array(
            [
                58.8,
                250.2,
                544.3,
                939.5,
                1418.1,
                1956.9,
                2474.5,
                3051.1,
                3881.3,
                4180.1,
                4180.1,
                4180.1,
                4180.1,
                4180.1,
                4180.1,
                4180.1,
                4180.1,
                4180.1,
                4180.1,
                4180.1,
                4180.1,
                4180.1,
                4180.1,
            ]
        )

        m_rotor = 110.0  # kg
        g = 9.81
        tilt = 5 * math.pi / 180.0
        Tref -= m_rotor * g * math.sin(tilt)  # remove weight of rotor that is included in reported results

        outputs, derivs = self.rotor.evaluate(Uinf, Omega, pitch)
        P, T, Q, M = [outputs[key] for key in ("P", "T", "Q", "M")]

        # import matplotlib.pyplot as plt
        # plt.plot(Uinf, P/1e6)
        # plt.plot(Uinf, Pref/1e3)
        # plt.figure()
        # plt.plot(Uinf, T/1e6)
        # plt.plot(Uinf, Tref/1e3)
        # plt.show()

        idx = Uinf < 15
        np.testing.assert_allclose(Q[idx] / 1e6, Qref[idx] / 1e3, atol=0.15)
        np.testing.assert_allclose(P[idx] / 1e6, Pref[idx] / 1e3, atol=0.2)  # within 0.2 of 1MW
        np.testing.assert_allclose(T[idx] / 1e6, Tref[idx] / 1e3, atol=0.15)


def suite():
    suite = unittest.TestSuite()
    suite.addTest(unittest.makeSuite(TestNREL5MW))
    return suite


if __name__ == "__main__":
    unittest.TextTestRunner().run(suite())<|MERGE_RESOLUTION|>--- conflicted
+++ resolved
@@ -97,11 +97,7 @@
         mu = 1.81206e-5
 
         afinit = CCAirfoil.initFromAerodynFile  # just for shorthand
-<<<<<<< HEAD
-        basepath = path.join(path.dirname(path.realpath(__file__)), '../../../examples/_airfoil_files')
-=======
         basepath = path.join(path.dirname(path.realpath(__file__)), "../../../examples/_airfoil_files")
->>>>>>> 0163a1b3
 
         # load all airfoils
         airfoil_types = [0] * 8
