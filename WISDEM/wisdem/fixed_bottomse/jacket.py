<<<<<<< HEAD
"""
This Jacket analysis and design module largely follows the work presented in:
"A systematic approach to offshore wind turbine jacket predesign and optimization:
geometry, cost, and surrogate structural code check models"
by Jan Häfele, Rick R. Damiani, Ryan N. King, Cristian G. Gebhardt, and Raimund Rolfes
Accessible via: https://wes.copernicus.org/articles/3/553/2018/
"""

import numpy as np
import openmdao.api as om

import wisdem.pyframe3dd.pyframe3dd as pyframe3dd
import wisdem.commonse.manufacturing as manu
import wisdem.commonse.cross_sections as cs
import wisdem.commonse.utilization_dnvgl as util_dnvgl
import wisdem.commonse.utilization_constraints as util_con
from wisdem.commonse import NFREQ, RIGID, gravity


class ComputeJacketNodes(om.ExplicitComponent):
    """"""

    def initialize(self):
        self.options.declare("modeling_options")

    def setup(self):
        mod_opt = self.options["modeling_options"]
        n_legs = mod_opt["WISDEM"]["FixedBottomSE"]["n_legs"]
        n_bays = mod_opt["WISDEM"]["FixedBottomSE"]["n_bays"]

        self.add_input("height", val=70.0, units="m")
        self.add_input("r_head", val=6.0, units="m")
        self.add_input("foot_head_ratio", val=1.5)
        self.add_input("bay_spacing", val=np.linspace(0.1, 0.9, n_bays + 1))
        self.add_input("tower_base_diameter", val=0.0, units="m")

        self.add_output("r_foot", val=10.0, units="m")
        self.add_output("leg_nodes", val=np.zeros((n_legs, n_bays + 2, 3)), units="m")
        self.add_output("bay_nodes", val=np.zeros((n_legs, n_bays + 1, 3)), units="m")
        self.add_output("constr_diam_consistency", val=0.0)

    def compute(self, inputs, outputs):
        mod_opt = self.options["modeling_options"]
        n_legs = mod_opt["WISDEM"]["FixedBottomSE"]["n_legs"]
        n_bays = mod_opt["WISDEM"]["FixedBottomSE"]["n_bays"]

        ratio = inputs["foot_head_ratio"]
        r_head = inputs["r_head"]
        outputs["r_foot"] = r_foot = r_head * ratio
        height = inputs["height"]

        leg_spacing = np.linspace(0, 1.0, n_bays + 2)
        z_leg = leg_spacing * height
        x_leg = leg_spacing * (r_head - r_foot) + r_foot
        for i in range(n_legs):
            outputs["leg_nodes"][i, :, 0] = x_leg * np.cos(i / n_legs * 2 * np.pi)
            outputs["leg_nodes"][i, :, 1] = x_leg * np.sin(i / n_legs * 2 * np.pi)
            outputs["leg_nodes"][i, :, 2] = z_leg

        z_bay = inputs["bay_spacing"] * height
        x_bay = inputs["bay_spacing"] * (r_head - r_foot) + r_foot
        for i in range(n_legs):
            outputs["bay_nodes"][i, :, 0] = x_bay * np.cos(i / n_legs * 2 * np.pi)
            outputs["bay_nodes"][i, :, 1] = x_bay * np.sin(i / n_legs * 2 * np.pi)
            outputs["bay_nodes"][i, :, 2] = z_bay

        outputs["constr_diam_consistency"] = inputs["tower_base_diameter"] / r_head


class ComputeFrame3DD(om.ExplicitComponent):
    """
    Now that we have modal information of the jacket structure, we construct the
    Frame3DD problem to solve for the structural properties of the jacket under
    the designated loading conditions.

    This is a lengthy process that requires creating a singular nodal array,
    member information for each brace and leg segment, and bringing in the
    loading from the tower.

    There are n_legs "ghost" members at the top of the jacket structure to connect
    to a ghost node that receives the turbine F and M values. These members are
    rigid and are needed to transmit the loads, but are not included in the mass,
    stress, and buckling calculations.
    """

    def initialize(self):
        self.options.declare("modeling_options")

    def setup(self):
        mod_opt = self.options["modeling_options"]
        n_dlc = mod_opt["WISDEM"]["n_dlc"]
        n_legs = mod_opt["WISDEM"]["FixedBottomSE"]["n_legs"]
        n_bays = mod_opt["WISDEM"]["FixedBottomSE"]["n_bays"]
        x_mb = mod_opt["WISDEM"]["FixedBottomSE"]["mud_brace"]
        n_mat = mod_opt["materials"]["n_mat"]

        self.add_input("leg_nodes", val=np.zeros((n_legs, n_bays + 2, 3)), units="m")
        self.add_input("bay_nodes", val=np.zeros((n_legs, n_bays + 1, 3)), units="m")
        self.add_input("leg_diameter", val=1.4, units="m")
        self.add_input("leg_thickness", val=0.1, units="m")
        self.add_input("brace_diameters", val=np.ones((n_bays)), units="m")
        self.add_input("brace_thicknesses", val=np.ones((n_bays)) * 0.1, units="m")

        self.add_discrete_input("material_names", val=n_mat * [""])
        self.add_input("E_mat", val=np.zeros([n_mat, 3]), units="Pa")
        self.add_input("G_mat", val=np.zeros([n_mat, 3]), units="Pa")
        self.add_input("rho_mat", val=np.zeros(n_mat), units="kg/m**3")
        self.add_input("sigma_y_mat", val=np.zeros(n_mat), units="Pa")

        self.add_input("turbine_F", np.zeros((3, n_dlc)), units="N")
        self.add_input("turbine_M", np.zeros((3, n_dlc)), units="N*m")
        self.add_input("transition_piece_mass", 0.0, units="kg")
        self.add_input("transition_piece_I", np.zeros(6), units="kg*m**2")
        self.add_input("gravity_foundation_mass", 0.0, units="kg")
        self.add_input("gravity_foundation_I", np.zeros(6), units="kg*m**2")
        self.add_input("tower_mass", val=0.0, units="kg")

        # For modal analysis only (loads captured in turbine_F & turbine_M)
        self.add_input("turbine_mass", val=0.0, units="kg")
        self.add_input("turbine_cg", val=np.zeros(3), units="m")
        self.add_input("turbine_I", np.zeros(6), units="kg*m**2")

        n_node = 3 * n_legs * (n_bays + 1) + 1
        self.add_output("jacket_nodes", np.zeros((n_node, 3)), units="m")

        n_elem = 2 * (n_legs * (n_bays + 1)) + 4 * (n_legs * n_bays) + int(x_mb) * n_legs + n_legs

        self.add_output("jacket_elem_N", np.zeros((n_elem, 2)))
        self.add_output("jacket_elem_L", np.zeros(n_elem), units="m")
        self.add_output("jacket_elem_D", np.zeros(n_elem), units="m")
        self.add_output("jacket_elem_t", np.zeros(n_elem), units="m")
        self.add_output("jacket_elem_A", np.zeros(n_elem), units="m**2")
        self.add_output("jacket_elem_Asx", np.zeros(n_elem), units="m**2")
        self.add_output("jacket_elem_Asy", np.zeros(n_elem), units="m**2")
        self.add_output("jacket_elem_Ixx", np.zeros(n_elem), units="kg*m**2")
        self.add_output("jacket_elem_Iyy", np.zeros(n_elem), units="kg*m**2")
        self.add_output("jacket_elem_J0", np.zeros(n_elem), units="kg*m**2")
        self.add_output("jacket_elem_E", np.zeros(n_elem), units="Pa")
        self.add_output("jacket_elem_G", np.zeros(n_elem), units="Pa")
        self.add_output("jacket_elem_rho", np.zeros(n_elem), units="kg/m**3")
        self.add_output("jacket_elem_sigma_y", np.zeros(n_elem), units="Pa")
        self.add_output("jacket_elem_qdyn", np.zeros((n_elem, n_dlc)), units="Pa")
        self.add_output("jacket_mass", 0.0, units="kg")
        self.add_output("structural_mass", val=0.0, units="kg")

        self.add_output("jacket_base_F", np.zeros((3, n_dlc)), units="N")
        self.add_output("jacket_base_M", np.zeros((3, n_dlc)), units="N*m")
        self.add_output("jacket_Fz", np.zeros((n_elem, n_dlc)), units="N")
        self.add_output("jacket_Vx", np.zeros((n_elem, n_dlc)), units="N")
        self.add_output("jacket_Vy", np.zeros((n_elem, n_dlc)), units="N")
        self.add_output("jacket_Mxx", np.zeros((n_elem, n_dlc)), units="N*m")
        self.add_output("jacket_Myy", np.zeros((n_elem, n_dlc)), units="N*m")
        self.add_output("jacket_Mzz", np.zeros((n_elem, n_dlc)), units="N*m")

        # Frequencies
        self.add_output("f1", val=0.0, units="Hz")
        self.add_output("f2", val=0.0, units="Hz")
        self.add_output("structural_frequencies", np.zeros(NFREQ), units="Hz")

        self.add_output("jacket_deflection", np.zeros((n_node, n_dlc)), units="m")
        self.add_output("top_deflection", np.zeros(n_dlc), units="m")

        self.idx = 0

    def compute(self, inputs, outputs, discrete_inputs, discrete_outputs):
        mod_opt = self.options["modeling_options"]
        n_dlc = mod_opt["WISDEM"]["n_dlc"]
        n_legs = mod_opt["WISDEM"]["FixedBottomSE"]["n_legs"]
        n_bays = mod_opt["WISDEM"]["FixedBottomSE"]["n_bays"]
        x_mb = mod_opt["WISDEM"]["FixedBottomSE"]["mud_brace"]
        material_name = mod_opt["WISDEM"]["FixedBottomSE"]["material"]

        leg_nodes = inputs["leg_nodes"]
        bay_nodes = inputs["bay_nodes"]

        # Add center of x joint nodes, in between bay members.
        x_nodes = np.zeros((n_legs, n_bays, 3))
        for jdx in range(n_bays):
            for idx in range(n_legs):
                n1 = bay_nodes[idx, jdx]
                n2 = bay_nodes[(idx + 1) % n_legs, (jdx + 1) % (n_bays + 1)]

                n3 = bay_nodes[(idx + 1) % n_legs, jdx]
                n4 = bay_nodes[idx, (jdx + 1) % (n_bays + 1)]

                # Filter out division by 0 warnings
                with np.errstate(divide="ignore", invalid="ignore"):
                    alpha = (n4 - n2) / ((n1 - n2) - (n3 - n4))
                alpha = alpha[0]
                new_node = n4 + alpha * (n3 - n4)
                x_nodes[idx, jdx, :] = new_node

        # Add ghost node for transition piece
        ghost_nodes = np.mean(leg_nodes[:, -1, :], axis=0)
        ghost_nodes[2] += 2.0  # add two meters in the z-direction
        ghost_nodes = ghost_nodes.reshape(1, 1, 3)

        # Concatenate all nodal information together
        xyz = np.vstack(
            (leg_nodes.reshape(-1, 3), bay_nodes.reshape(-1, 3), x_nodes.reshape(-1, 3), ghost_nodes.reshape(-1, 3))
        )
        n = xyz.shape[0]
        node_indices = np.arange(1, n + 1)
        r = np.zeros(n)
        nodes = pyframe3dd.NodeData(node_indices, xyz[:, 0], xyz[:, 1], xyz[:, 2], r)
        outputs["jacket_nodes"] = xyz

        # Create arrays to later reference the indices for each node. Needed because
        # Frame3DD expects a singular nodal array but we want to keep information
        # about which nodes belong to the legs, bays, or ghost nodes.
        leg_indices = node_indices[: leg_nodes.size // 3].reshape((n_legs, n_bays + 2))
        bay_indices = node_indices[leg_nodes.size // 3 : leg_nodes.size // 3 + bay_nodes.size // 3].reshape(
            (n_legs, n_bays + 1)
        )
        x_indices = node_indices[leg_nodes.size // 3 + bay_nodes.size // 3 : -1].reshape((n_legs, n_bays))
        ghost_indices = np.atleast_2d(node_indices[-1])

        rnode = np.array(leg_indices[:, 0], dtype=np.int_)
        kx = ky = kz = ktx = kty = ktz = np.array([RIGID] * len(rnode))
        reactions = pyframe3dd.ReactionData(rnode, kx, ky, kz, ktx, kty, ktz, rigid=RIGID)

        # ------ frame element data ------------

        self.num_elements = 0
        self.N1 = []
        self.N2 = []
        self.L = []
        self.D = []
        self.t = []
        self.Area = []
        self.Asx = []
        self.Asy = []
        self.J0 = []
        self.Ixx = []
        self.Iyy = []
        self.vol = []

        # Helper function to add an element to all relevant lists.
        def add_element(n1_nodes, n1_indices, n2_nodes, n2_indices, itube, idx1, idx2, idx3, idx4):
            n1 = n1_nodes[idx1, idx2]
            n2 = n2_nodes[idx3, idx4]
            self.N1.append(n1_indices[idx1, idx2])
            self.N2.append(n2_indices[idx3, idx4])
            length = np.linalg.norm(n2 - n1)
            self.L.append(length)
            self.D.append(itube.D)
            self.t.append(itube.t)
            self.Area.append(itube.Area)
            self.Asx.append(itube.Asx)
            self.Asy.append(itube.Asy)
            self.J0.append(itube.J0)
            self.Ixx.append(itube.Ixx)
            self.Iyy.append(itube.Iyy)
            self.vol.append(itube.Area * length)
            self.num_elements += 1

        # Naive for loops to make sure we get indexing right.
        # Could vectorize later as needed.

        # Add leg members.
        for jdx in range(n_bays + 1):
            itube = cs.Tube(inputs["leg_diameter"], inputs["leg_thickness"])
            for idx in range(n_legs):
                add_element(leg_nodes, leg_indices, bay_nodes, bay_indices, itube, idx, jdx, idx, jdx)
                add_element(bay_nodes, bay_indices, leg_nodes, leg_indices, itube, idx, jdx, idx, jdx + 1)

        # Add brace (x-joint) members
        for jdx in range(n_bays):
            itube = cs.Tube(inputs["brace_diameters"][jdx], inputs["brace_thicknesses"][jdx])
            for idx in range(n_legs):
                add_element(bay_nodes, bay_indices, x_nodes, x_indices, itube, idx, jdx, idx, jdx)
                add_element(
                    x_nodes,
                    x_indices,
                    bay_nodes,
                    bay_indices,
                    itube,
                    idx,
                    jdx,
                    (idx + 1) % n_legs,
                    (jdx + 1) % (n_bays + 1),
                )

                add_element(bay_nodes, bay_indices, x_nodes, x_indices, itube, (idx + 1) % n_legs, jdx, idx, jdx)
                add_element(
                    x_nodes,
                    x_indices,
                    bay_nodes,
                    bay_indices,
                    itube,
                    idx,
                    jdx,
                    idx,
                    (jdx + 1) % (n_bays + 1),
                )

        # Add mud brace if boolean True
        if x_mb:
            itube = cs.Tube(inputs["brace_diameters"][0], inputs["brace_thicknesses"][0])
            for idx in range(n_legs):
                add_element(bay_nodes, bay_indices, bay_nodes, bay_indices, itube, idx, 0, (idx + 1) % n_legs, 0)

        # Add ghost point where we add the turbine_F and M as well as transition mass
        itube = cs.Tube(1.0e-2, 1.0e-3)
        for idx in range(n_legs):
            add_element(leg_nodes, leg_indices, ghost_nodes, ghost_indices, itube, idx, -1, 0, 0)

        # Grab material information; generally steel will be used
        imat = discrete_inputs["material_names"].index(material_name)
        E = [np.mean(inputs["E_mat"][imat])] * self.num_elements
        G = [np.mean(inputs["G_mat"][imat])] * self.num_elements
        rho = [inputs["rho_mat"][imat]] * self.num_elements

        # Convert all lists to arrays
        Area = np.squeeze(np.array(self.Area, dtype=np.float_))
        Asx = np.squeeze(np.array(self.Asx, dtype=np.float_))
        Asy = np.squeeze(np.array(self.Asy, dtype=np.float_))
        J0 = np.squeeze(np.array(self.J0, dtype=np.float_))
        Ixx = np.squeeze(np.array(self.Ixx, dtype=np.float_))
        Iyy = np.squeeze(np.array(self.Iyy, dtype=np.float_))
        L = np.squeeze(np.array(self.L, dtype=np.float_))
        D = np.squeeze(np.array(self.D, dtype=np.float_))
        t = np.squeeze(np.array(self.t, dtype=np.float_))
        E = np.squeeze(np.array(E, dtype=np.float_))
        G = np.squeeze(np.array(G, dtype=np.float_))
        rho = np.squeeze(np.array(rho, dtype=np.float_))
        N1 = self.N1
        N2 = self.N2

        # Modify last n_legs elements to make them rigid due to the ghost node
        E[-n_legs:] *= 1.0e8
        G[-n_legs:] *= 1.0e8
        rho[-n_legs:] = 1.0e-2

        outputs["jacket_elem_N"] = connect_mat = np.c_[N1, N2] - 1  # Storing as 0-indexed
        outputs["jacket_elem_L"] = L
        outputs["jacket_elem_D"] = D
        outputs["jacket_elem_t"] = t
        outputs["jacket_elem_A"] = Area
        outputs["jacket_elem_Asx"] = Asx
        outputs["jacket_elem_Asy"] = Asy
        outputs["jacket_elem_Ixx"] = Ixx
        outputs["jacket_elem_Iyy"] = Iyy
        outputs["jacket_elem_J0"] = J0
        outputs["jacket_elem_E"] = E
        outputs["jacket_elem_G"] = G
        outputs["jacket_elem_rho"] = rho
        outputs["jacket_elem_sigma_y"] = inputs["sigma_y_mat"][imat]
        outputs["jacket_elem_qdyn"] = 1.0e2  # hardcoded value for now
        outputs["jacket_elem_sigma_y"][-n_legs:] *= 1e6
        outputs["jacket_elem_qdyn"][-n_legs:] *= 1e4

        element = np.arange(1, self.num_elements + 1)
        roll = np.zeros(self.num_elements)

        elements = pyframe3dd.ElementData(element, N1, N2, Area, Asx, Asy, J0, Ixx, Iyy, E, G, roll, rho)

        # Populate mass and cost outputs
        # TODO: Is there an "outfitting" factor for jackets.  Seems like it would be much smaller than monopiles
        outputs["jacket_mass"] = np.sum(Area[:-n_legs] * rho[:-n_legs] * L[:-n_legs])
        outputs["structural_mass"] = outputs["jacket_mass"] + inputs["tower_mass"]

        # ------ options ------------
        dx = -1.0
        options = pyframe3dd.Options(
            mod_opt["WISDEM"]["FixedBottomSE"]["frame3dd"]["shear"],
            mod_opt["WISDEM"]["FixedBottomSE"]["frame3dd"]["geom"],
            dx,
        )
        # -----------------------------------

        # initialize frame3dd object
        self.frame = pyframe3dd.Frame(nodes, reactions, elements, options)

        if mod_opt["WISDEM"]["FixedBottomSE"]["save_truss_figures"]:
            if not self.under_approx:
                self.frame.draw(savefig=True, fig_idx=self.idx)
                self.idx += 1

        # ------- enable dynamic analysis ----------
        Mmethod = 1
        lump = 0
        shift = 0.0
        # Run twice the number of modes to ensure that we can ignore the torsional modes and still get the desired number of fore-aft, side-side modes
        self.frame.enableDynamics(2 * NFREQ, Mmethod, lump, 1e-4, shift)
        # ----------------------------

        # ------ static load case 1 ------------
        # gravity in the X, Y, Z, directions (global)
        gx = 0.0
        gy = 0.0
        gz = -gravity

        for k in range(n_dlc):
            load_obj = pyframe3dd.StaticLoadCase(gx, gy, gz)

            # Prepare point forces at transition node
            turb_F = inputs["turbine_F"][:, k]
            turb_M = inputs["turbine_M"][:, k]
            load_obj.changePointLoads(
                np.array([n], dtype=np.int_),  # -1 b/c same reason as above
                np.array([turb_F[0]]).flatten(),
                np.array([turb_F[1]]).flatten(),
                np.array([turb_F[2]]).flatten(),
                np.array([turb_M[0]]).flatten(),
                np.array([turb_M[1]]).flatten(),
                np.array([turb_M[2]]).flatten(),
            )

            # # trapezoidally distributed loads
            # xx1 = xy1 = xz1 = np.zeros(ielem.size)
            # xx2 = xy2 = xz2 = 0.99 * L  # multiply slightly less than unity b.c. of precision
            # wx1 = inputs["jacket_elem_Px1"][:nelem, k]
            # wx2 = inputs["jacket_elem_Px2"][:nelem, k]
            # wy1 = inputs["jacket_elem_Py1"][:nelem, k]
            # wy2 = inputs["jacket_elem_Py2"][:nelem, k]
            # wz1 = inputs["jacket_elem_Pz1"][:nelem, k]
            # wz2 = inputs["jacket_elem_Pz2"][:nelem, k]
            # load_obj.changeTrapezoidalLoads(ielem, xx1, xx2, wx1, wx2, xy1, xy2, wy1, wy2, xz1, xz2, wz1, wz2)

            # Add the load case and run
            self.frame.addLoadCase(load_obj)

        # ------ add extra mass ------------
        # Prepare transition piece, and gravity foundation (if any applicable) for "extra node mass"
        # Turbine mass added for modal analysis only- gravity loads accounted for in point force
        m_trans = float(inputs["transition_piece_mass"])
        I_trans = inputs["transition_piece_I"].flatten()
        m_grav = float(inputs["gravity_foundation_mass"])
        I_grav = inputs["gravity_foundation_I"].flatten()
        m_turb = float(inputs["turbine_mass"])
        cg_turb = inputs["turbine_cg"].flatten()
        I_turb = inputs["turbine_I"].flatten()
        # Note, need len()-1 because Frame3DD crashes if mass add at end
        midx = np.array([n, n - 1, 1], dtype=np.int_)
        m_add = np.array([m_turb, m_trans, m_grav])
        mI = np.c_[I_turb, I_trans, I_grav]
        mrho = np.c_[cg_turb, np.zeros(3), np.zeros(3)]
        add_gravity = [False, True, True]
        self.frame.changeExtraNodeMass(
            midx,
            m_add,
            mI[0, :],
            mI[1, :],
            mI[2, :],
            mI[3, :],
            mI[4, :],
            mI[5, :],
            mrho[0, :],
            mrho[1, :],
            mrho[2, :],
            add_gravity,
        )

        # self.frame.write("jacket.3dd")
        # self.frame.draw()
        displacements, forces, reactions, internalForces, mass, modal = self.frame.run()

        # natural frequncies
        outputs["f1"] = modal.freq[0]
        outputs["f2"] = modal.freq[1]
        outputs["structural_frequencies"] = modal.freq[:NFREQ]

        # deflections due to loading (from cylinder top and wind/wave loads)
        outputs["jacket_deflection"] = np.sqrt(displacements.dx**2 + displacements.dy**2).T
        outputs["top_deflection"] = outputs["jacket_deflection"][-1, :]

        # Determine reaction forces
        outputs["jacket_base_F"] = -np.c_[
            reactions.Fx.sum(axis=1), reactions.Fy.sum(axis=1), reactions.Fz.sum(axis=1)
        ].T
        outputs["jacket_base_M"] = -np.c_[
            reactions.Mxx.sum(axis=1), reactions.Myy.sum(axis=1), reactions.Mzz.sum(axis=1)
        ].T

        for ic in range(n_dlc):
            # Forces and moments along the structure
            outputs["jacket_Fz"][:, ic] = forces.Nx[ic, 1::2]
            outputs["jacket_Vx"][:, ic] = -forces.Vz[ic, 1::2]
            outputs["jacket_Vy"][:, ic] = forces.Vy[ic, 1::2]
            outputs["jacket_Mxx"][:, ic] = -forces.Mzz[ic, 1::2]
            outputs["jacket_Myy"][:, ic] = forces.Myy[ic, 1::2]
            outputs["jacket_Mzz"][:, ic] = forces.Txx[ic, 1::2]


class JacketPost(om.ExplicitComponent):
    """
    This component computes the stress and buckling utilization values
    for the jacket structure based on the loading computed by Frame3DD.
    """

    def initialize(self):
        self.options.declare("modeling_options")

    def setup(self):
        mod_opt = self.options["modeling_options"]
        n_dlc = mod_opt["WISDEM"]["n_dlc"]
        n_legs = mod_opt["WISDEM"]["FixedBottomSE"]["n_legs"]
        n_bays = mod_opt["WISDEM"]["FixedBottomSE"]["n_bays"]
        x_mb = mod_opt["WISDEM"]["FixedBottomSE"]["mud_brace"]

        n_elem = 2 * (n_legs * (n_bays + 1)) + 4 * (n_legs * n_bays) + int(x_mb) * n_legs + n_legs

        self.add_input("jacket_elem_L", np.zeros(n_elem), units="m")
        self.add_input("jacket_elem_D", np.zeros(n_elem), units="m")
        self.add_input("jacket_elem_t", np.zeros(n_elem), units="m")
        self.add_input("jacket_elem_A", np.zeros(n_elem), units="m**2")
        self.add_input("jacket_elem_Asx", np.zeros(n_elem), units="m**2")
        self.add_input("jacket_elem_Asy", np.zeros(n_elem), units="m**2")
        self.add_input("jacket_elem_Ixx", np.zeros(n_elem), units="kg*m**2")
        self.add_input("jacket_elem_Iyy", np.zeros(n_elem), units="kg*m**2")
        self.add_input("jacket_elem_J0", np.zeros(n_elem), units="kg*m**2")
        self.add_input("jacket_elem_E", np.zeros(n_elem), units="Pa")
        self.add_input("jacket_elem_G", np.zeros(n_elem), units="Pa")
        self.add_input("jacket_elem_sigma_y", np.zeros(n_elem), units="Pa")
        self.add_input("jacket_elem_qdyn", np.zeros((n_elem, n_dlc)), units="Pa")

        # Processed Frame3DD/OpenFAST outputs
        self.add_input("jacket_Fz", np.ones((n_elem, n_dlc)), units="N")
        self.add_input("jacket_Vx", np.ones((n_elem, n_dlc)), units="N")
        self.add_input("jacket_Vy", np.ones((n_elem, n_dlc)), units="N")
        self.add_input("jacket_Mxx", np.ones((n_elem, n_dlc)), units="N*m")
        self.add_input("jacket_Myy", np.ones((n_elem, n_dlc)), units="N*m")
        self.add_input("jacket_Mzz", np.ones((n_elem, n_dlc)), units="N*m")

        # We don't care about the last n_leg members because they're connected
        # to the ghost node to transmit loads and masses.
        # Thus, the stress and buckling outputs are smaller dimensions
        # than the full n_elem.
        self.add_output("constr_stress", np.ones((n_elem - n_legs, n_dlc)))
        self.add_output("constr_shell_buckling", np.ones((n_elem - n_legs, n_dlc)))
        self.add_output("constr_global_buckling", np.ones((n_elem - n_legs, n_dlc)))

    def compute(self, inputs, outputs):
        # Unpack some variables
        mod_opt = self.options["modeling_options"]
        n_dlc = mod_opt["WISDEM"]["n_dlc"]
        n_legs = mod_opt["WISDEM"]["FixedBottomSE"]["n_legs"]
        gamma_f = mod_opt["WISDEM"]["FixedBottomSE"]["gamma_f"]
        gamma_m = mod_opt["WISDEM"]["FixedBottomSE"]["gamma_m"]
        gamma_n = mod_opt["WISDEM"]["FixedBottomSE"]["gamma_n"]
        gamma_b = mod_opt["WISDEM"]["FixedBottomSE"]["gamma_b"]

        d = inputs["jacket_elem_D"]
        t = inputs["jacket_elem_t"]
        h = inputs["jacket_elem_L"]
        Az = inputs["jacket_elem_A"]
        Asx = inputs["jacket_elem_Asx"]
        Jz = inputs["jacket_elem_J0"]
        Iyy = inputs["jacket_elem_Iyy"]
        sigy = inputs["jacket_elem_sigma_y"]
        E = inputs["jacket_elem_E"]
        G = inputs["jacket_elem_G"]
        qdyn = inputs["jacket_elem_qdyn"]
        r = 0.5 * d

        # Get loads from Framee3dd/OpenFAST
        Fz = inputs["jacket_Fz"]
        Vx = inputs["jacket_Vx"]
        Vy = inputs["jacket_Vy"]
        Mxx = inputs["jacket_Mxx"]
        Myy = inputs["jacket_Myy"]
        Mzz = inputs["jacket_Mzz"]

        M = np.sqrt(Mxx**2 + Myy**2)
        V = np.sqrt(Vx**2 + Vy**2)

        # See http://svn.code.sourceforge.net/p/frame3dd/code/trunk/doc/Frame3DD-manual.html#structuralmodeling
        # print(Fz.shape, Az.shape, M.shape, r.shape, Iyy.shape)
        axial_stress = Fz / Az[:, np.newaxis] + M * (r / Iyy)[:, np.newaxis]
        shear_stress = np.abs(Mzz) / (Jz * r)[:, np.newaxis] + V / Asx[:, np.newaxis]
        hoop_stress = -qdyn * ((r - 0.5 * t) / t)[:, np.newaxis]  # util_con.hoopStress(d, t, qdyn)
        outputs["constr_stress"] = util_con.vonMisesStressUtilization(
            axial_stress, hoop_stress, shear_stress, gamma_f * gamma_m * gamma_n, sigy.reshape((-1, 1))
        )[:-n_legs]

        # Use DNV-GL CP202 Method
        check = util_dnvgl.CylinderBuckling(h, d, t, E=E, G=G, sigma_y=sigy, gamma=gamma_f * gamma_b)
        for k in range(n_dlc):
            results = check.run_buckling_checks(
                Fz[:, k], M[:, k], axial_stress[:, k], hoop_stress[:, k], shear_stress[:, k]
            )

            outputs["constr_shell_buckling"][:, k] = results["Shell"][:-n_legs]
            outputs["constr_global_buckling"][:, k] = results["Global"][:-n_legs]


class JacketCost(om.ExplicitComponent):
    """
    Compute the jacket costs using textbook relations, much like the monopile calcs.

    """

    def initialize(self):
        self.options.declare("modeling_options")

    def setup(self):
        mod_opt = self.options["modeling_options"]
        n_legs = mod_opt["WISDEM"]["FixedBottomSE"]["n_legs"]
        n_bays = mod_opt["WISDEM"]["FixedBottomSE"]["n_bays"]
        x_mb = mod_opt["WISDEM"]["FixedBottomSE"]["mud_brace"]
        n_mat = mod_opt["materials"]["n_mat"]
        n_node = 3 * n_legs * (n_bays + 1) + 1
        n_elem = 2 * (n_legs * (n_bays + 1)) + 4 * (n_legs * n_bays) + int(x_mb) * n_legs + n_legs

        self.add_input("leg_nodes", val=np.zeros((n_legs, n_bays + 2, 3)), units="m")

        self.add_discrete_input("material_names", val=n_mat * [""])
        self.add_input("unit_cost_mat", val=np.zeros(n_mat), units="USD/kg")
        self.add_input("labor_cost_rate", 0.0, units="USD/min")
        self.add_input("painting_cost_rate", 0.0, units="USD/m/m")

        self.add_input("jacket_nodes", np.zeros((n_node, 3)), units="m")
        self.add_input("jacket_elem_N", np.zeros((n_elem, 2)))
        self.add_input("jacket_elem_L", np.zeros(n_elem), units="m")
        self.add_input("jacket_elem_D", np.zeros(n_elem), units="m")
        self.add_input("jacket_elem_t", np.zeros(n_elem), units="m")
        self.add_input("jacket_mass", 0.0, units="kg")

        self.add_input("tower_cost", val=0.0, units="USD")

        self.add_output("jacket_cost", 0.0, units="USD")
        self.add_output("structural_cost", val=0.0, units="USD")

    def compute(self, inputs, outputs, discrete_inputs, discrete_outputs):
        mod_opt = self.options["modeling_options"]
        n_legs = mod_opt["WISDEM"]["FixedBottomSE"]["n_legs"]
        material_name = mod_opt["WISDEM"]["FixedBottomSE"]["material"]
        eps = 1e-8

        # Unpack inputs and ignore ghost nodes
        leg_nodes = inputs["leg_nodes"]
        connect_mat = np.int_(inputs["jacket_elem_N"][:-n_legs, :])
        L = inputs["jacket_elem_L"][:-n_legs]
        D = inputs["jacket_elem_D"][:-n_legs]
        t = inputs["jacket_elem_t"][:-n_legs]
        xyz = inputs["jacket_nodes"]
        m_total = inputs["jacket_mass"]
        n_edges = L.size
        N0 = connect_mat[:, 0]
        N1 = connect_mat[:, 1]

        # Compute costs based on "Optimum Design of Steel Structures" by Farkas and Jarmai
        imat = discrete_inputs["material_names"].index(material_name)
        k_m = inputs["unit_cost_mat"][imat]  # 1.1 # USD / kg carbon steel plate
        k_f = inputs["labor_cost_rate"]  # 1.0 # USD / min labor
        k_p = inputs["painting_cost_rate"]  # USD / m^2 painting
        k_e = 0.064  # Industrial electricity rate $/kWh https://www.eia.gov/electricity/monthly/epm_table_grapher.php?t=epmt_5_6_a
        e_f = 15.9  # Electricity usage kWh/kg for steel
        # e_fo = 26.9  # Electricity usage kWh/kg for stainless steel
        theta = 3  # Manufacturing difficulty factor

        # Prep vectors for elements and legs for some vector math
        edge_vec = xyz[N0, :] - xyz[N1, :]
        leg_vec = np.squeeze(leg_nodes[:, -1, :] - leg_nodes[:, 0, :])
        leg_L = np.linalg.norm(leg_vec, axis=1)

        # Get the angle of intersection between all edges (as vectors) and all legs (as vectors)
        vec_vals = np.dot(edge_vec, leg_vec.T) / np.outer(L, leg_L)
        leg_alpha = np.arccos(np.minimum(np.maximum(vec_vals, -1.0), 1.0))
        # If angle of intersection is close to 0 or 180, the edge is part of a leg
        tol = np.deg2rad(5)
        idx_leg = np.any((np.abs(leg_alpha) < tol) | (np.abs(leg_alpha - np.pi) < tol), axis=1)
        D[idx_leg] = 0.0  # No double-counting time for leg elements since single piece

        # Now determine which angle to use based on which leg a given edge node is on
        edge_alpha = 0.5 * np.pi * np.ones(n_edges)
        for k in range(n_legs):
            tol = 1e-2 * leg_L[k]
            sec1 = np.linalg.norm(np.squeeze(leg_nodes[k, -1, :])[np.newaxis, :] - xyz[N0, :], axis=1)
            sec2 = np.linalg.norm(xyz[N0, :] - np.squeeze(leg_nodes[k, 0, :])[np.newaxis, :], axis=1)
            on_leg_k = np.abs(leg_L[k] - sec1 - sec2) < tol
            edge_alpha[on_leg_k] = leg_alpha[on_leg_k, k]
        edge_alpha = np.minimum(edge_alpha, np.pi - edge_alpha) + eps

        # Run manufacturing time estimate functions
        weld_L = 2 * np.pi * D / np.sin(edge_alpha)  # Multiply by 2 for both ends
        n_pieces = n_edges - np.count_nonzero(D)
        t_cut = 2 * manu.steel_tube_cutgrind_time(theta, 0.5 * D, t, edge_alpha)  # Multiply by 2 for both ends
        t_weld = manu.steel_tube_welding_time(theta, n_pieces, m_total, weld_L, t)
        t_manufacture = t_cut + t_weld
        K_f = k_f * t_manufacture

        # Cost step 5) Painting by surface area
        theta_p = 2
        K_p = k_p * theta_p * np.pi * np.sum(D[:-n_legs] * L[:-n_legs])

        # Material cost with waste fraction, but without outfitting,
        K_m = 1.21 * np.sum(k_m * m_total)

        # Electricity usage
        K_e = k_e * (e_f * m_total)  # + e_fo * (coeff - 1.0) * m_total

        # Assemble all costs for now
        tempSum = K_m + K_e + K_p + K_f

        # Capital cost share from BLS MFP by NAICS
        K_c = 0.118 * tempSum / (1.0 - 0.118)

        outputs["jacket_cost"] = K_c
        outputs["structural_cost"] = outputs["jacket_cost"] + inputs["tower_cost"]


# Assemble the system together in an OpenMDAO Group
class JacketSE(om.Group):
    """
    Group to contain all subsystems needed for jacket analysis and design.
    Can be used as a standalone or within the larger WISDEM stack.
    """

    def initialize(self):
        self.options.declare("modeling_options")

    def setup(self):
        modeling_options = self.options["modeling_options"]

        self.add_subsystem("nodes", ComputeJacketNodes(modeling_options=modeling_options), promotes=["*"])
        self.add_subsystem("frame3dd", ComputeFrame3DD(modeling_options=modeling_options), promotes=["*"])
        self.add_subsystem("post", JacketPost(modeling_options=modeling_options), promotes=["*"])
        self.add_subsystem("cost", JacketCost(modeling_options=modeling_options), promotes=["*"])
=======
"""
This Jacket analysis and design module largely follows the work presented in:
"A systematic approach to offshore wind turbine jacket predesign and optimization:
geometry, cost, and surrogate structural code check models"
by Jan Häfele, Rick R. Damiani, Ryan N. King, Cristian G. Gebhardt, and Raimund Rolfes
Accessible via: https://wes.copernicus.org/articles/3/553/2018/
"""

import numpy as np
import openmdao.api as om

import wisdem.pyframe3dd.pyframe3dd as pyframe3dd
import wisdem.commonse.manufacturing as manu
import wisdem.commonse.cross_sections as cs
import wisdem.commonse.utilization_dnvgl as util_dnvgl
import wisdem.commonse.utilization_constraints as util_con
from wisdem.commonse import NFREQ, RIGID, gravity


class ComputeJacketNodes(om.ExplicitComponent):
    """"""

    def initialize(self):
        self.options.declare("modeling_options")

    def setup(self):
        mod_opt = self.options["modeling_options"]
        n_legs = mod_opt["WISDEM"]["FixedBottomSE"]["n_legs"]
        n_bays = mod_opt["WISDEM"]["FixedBottomSE"]["n_bays"]

        self.add_input("height", val=70.0, units="m")
        self.add_input("r_head", val=6.0, units="m")
        self.add_input("foot_head_ratio", val=1.5)
        self.add_input("bay_spacing", val=np.linspace(0.1, 0.9, n_bays + 1))
        self.add_input("tower_base_diameter", val=0.0, units="m")

        self.add_output("r_foot", val=10.0, units="m")
        self.add_output("leg_nodes", val=np.zeros((n_legs, n_bays + 2, 3)), units="m")
        self.add_output("bay_nodes", val=np.zeros((n_legs, n_bays + 1, 3)), units="m")
        self.add_output("constr_diam_consistency", val=0.0)

    def compute(self, inputs, outputs):
        mod_opt = self.options["modeling_options"]
        n_legs = mod_opt["WISDEM"]["FixedBottomSE"]["n_legs"]
        n_bays = mod_opt["WISDEM"]["FixedBottomSE"]["n_bays"]

        ratio = inputs["foot_head_ratio"]
        r_head = inputs["r_head"]
        outputs["r_foot"] = r_foot = r_head * ratio
        height = inputs["height"]

        leg_spacing = np.linspace(0, 1.0, n_bays + 2)
        z_leg = leg_spacing * height
        x_leg = leg_spacing * (r_head - r_foot) + r_foot
        for i in range(n_legs):
            outputs["leg_nodes"][i, :, 0] = x_leg * np.cos(i / n_legs * 2 * np.pi)
            outputs["leg_nodes"][i, :, 1] = x_leg * np.sin(i / n_legs * 2 * np.pi)
            outputs["leg_nodes"][i, :, 2] = z_leg

        z_bay = inputs["bay_spacing"] * height
        x_bay = inputs["bay_spacing"] * (r_head - r_foot) + r_foot
        for i in range(n_legs):
            outputs["bay_nodes"][i, :, 0] = x_bay * np.cos(i / n_legs * 2 * np.pi)
            outputs["bay_nodes"][i, :, 1] = x_bay * np.sin(i / n_legs * 2 * np.pi)
            outputs["bay_nodes"][i, :, 2] = z_bay

        outputs["constr_diam_consistency"] = inputs["tower_base_diameter"] / r_head


class ComputeFrame3DD(om.ExplicitComponent):
    """
    Now that we have modal information of the jacket structure, we construct the
    Frame3DD problem to solve for the structural properties of the jacket under
    the designated loading conditions.

    This is a lengthy process that requires creating a singular nodal array,
    member information for each brace and leg segment, and bringing in the
    loading from the tower.

    There are n_legs "ghost" members at the top of the jacket structure to connect
    to a ghost node that receives the turbine F and M values. These members are
    rigid and are needed to transmit the loads, but are not included in the mass,
    stress, and buckling calculations.
    """

    def initialize(self):
        self.options.declare("modeling_options")

    def setup(self):
        mod_opt = self.options["modeling_options"]
        n_dlc = mod_opt["WISDEM"]["n_dlc"]
        n_legs = mod_opt["WISDEM"]["FixedBottomSE"]["n_legs"]
        n_bays = mod_opt["WISDEM"]["FixedBottomSE"]["n_bays"]
        x_mb = mod_opt["WISDEM"]["FixedBottomSE"]["mud_brace"]
        n_mat = mod_opt["materials"]["n_mat"]

        self.add_input("leg_nodes", val=np.zeros((n_legs, n_bays + 2, 3)), units="m")
        self.add_input("bay_nodes", val=np.zeros((n_legs, n_bays + 1, 3)), units="m")
        self.add_input("leg_diameter", val=1.4, units="m")
        self.add_input("leg_thickness", val=0.1, units="m")
        self.add_input("brace_diameters", val=np.ones((n_bays)), units="m")
        self.add_input("brace_thicknesses", val=np.ones((n_bays)) * 0.1, units="m")

        self.add_discrete_input("material_names", val=n_mat * [""])
        self.add_input("E_mat", val=np.zeros([n_mat, 3]), units="Pa")
        self.add_input("G_mat", val=np.zeros([n_mat, 3]), units="Pa")
        self.add_input("rho_mat", val=np.zeros(n_mat), units="kg/m**3")
        self.add_input("sigma_y_mat", val=np.zeros(n_mat), units="Pa")

        self.add_input("turbine_F", np.zeros((3, n_dlc)), units="N")
        self.add_input("turbine_M", np.zeros((3, n_dlc)), units="N*m")
        self.add_input("transition_piece_mass", 0.0, units="kg")
        self.add_input("transition_piece_I", np.zeros(6), units="kg*m**2")
        self.add_input("gravity_foundation_mass", 0.0, units="kg")
        self.add_input("gravity_foundation_I", np.zeros(6), units="kg*m**2")
        self.add_input("tower_mass", val=0.0, units="kg")

        # For modal analysis only (loads captured in turbine_F & turbine_M)
        self.add_input("turbine_mass", val=0.0, units="kg")
        self.add_input("turbine_cg", val=np.zeros(3), units="m")
        self.add_input("turbine_I", np.zeros(6), units="kg*m**2")

        n_node = 3 * n_legs * (n_bays + 1) + 1
        self.add_output("jacket_nodes", np.zeros((n_node, 3)), units="m")

        n_elem = 2 * (n_legs * (n_bays + 1)) + 4 * (n_legs * n_bays) + int(x_mb) * n_legs + n_legs

        self.add_output("jacket_elem_N", np.zeros((n_elem, 2)))
        self.add_output("jacket_elem_L", np.zeros(n_elem), units="m")
        self.add_output("jacket_elem_D", np.zeros(n_elem), units="m")
        self.add_output("jacket_elem_t", np.zeros(n_elem), units="m")
        self.add_output("jacket_elem_A", np.zeros(n_elem), units="m**2")
        self.add_output("jacket_elem_Asx", np.zeros(n_elem), units="m**2")
        self.add_output("jacket_elem_Asy", np.zeros(n_elem), units="m**2")
        self.add_output("jacket_elem_Ixx", np.zeros(n_elem), units="kg*m**2")
        self.add_output("jacket_elem_Iyy", np.zeros(n_elem), units="kg*m**2")
        self.add_output("jacket_elem_J0", np.zeros(n_elem), units="kg*m**2")
        self.add_output("jacket_elem_E", np.zeros(n_elem), units="Pa")
        self.add_output("jacket_elem_G", np.zeros(n_elem), units="Pa")
        self.add_output("jacket_elem_rho", np.zeros(n_elem), units="kg/m**3")
        self.add_output("jacket_elem_sigma_y", np.zeros(n_elem), units="Pa")
        self.add_output("jacket_elem_qdyn", np.zeros((n_elem, n_dlc)), units="Pa")
        self.add_output("jacket_mass", 0.0, units="kg")
        self.add_output("structural_mass", val=0.0, units="kg")

        self.add_output("jacket_base_F", np.zeros((3, n_dlc)), units="N")
        self.add_output("jacket_base_M", np.zeros((3, n_dlc)), units="N*m")
        self.add_output("jacket_Fz", np.zeros((n_elem, n_dlc)), units="N")
        self.add_output("jacket_Vx", np.zeros((n_elem, n_dlc)), units="N")
        self.add_output("jacket_Vy", np.zeros((n_elem, n_dlc)), units="N")
        self.add_output("jacket_Mxx", np.zeros((n_elem, n_dlc)), units="N*m")
        self.add_output("jacket_Myy", np.zeros((n_elem, n_dlc)), units="N*m")
        self.add_output("jacket_Mzz", np.zeros((n_elem, n_dlc)), units="N*m")

        # Frequencies
        self.add_output("f1", val=0.0, units="Hz")
        self.add_output("f2", val=0.0, units="Hz")
        self.add_output("structural_frequencies", np.zeros(NFREQ), units="Hz")

        self.add_output("jacket_deflection", np.zeros((n_node, n_dlc)), units="m")
        self.add_output("top_deflection", np.zeros(n_dlc), units="m")

        self.idx = 0

    def compute(self, inputs, outputs, discrete_inputs, discrete_outputs):
        mod_opt = self.options["modeling_options"]
        n_dlc = mod_opt["WISDEM"]["n_dlc"]
        n_legs = mod_opt["WISDEM"]["FixedBottomSE"]["n_legs"]
        n_bays = mod_opt["WISDEM"]["FixedBottomSE"]["n_bays"]
        x_mb = mod_opt["WISDEM"]["FixedBottomSE"]["mud_brace"]
        material_name = mod_opt["WISDEM"]["FixedBottomSE"]["material"]

        leg_nodes = inputs["leg_nodes"]
        bay_nodes = inputs["bay_nodes"]

        # Add center of x joint nodes, in between bay members.
        x_nodes = np.zeros((n_legs, n_bays, 3))
        for jdx in range(n_bays):
            for idx in range(n_legs):
                n1 = bay_nodes[idx, jdx]
                n2 = bay_nodes[(idx + 1) % n_legs, (jdx + 1) % (n_bays + 1)]

                n3 = bay_nodes[(idx + 1) % n_legs, jdx]
                n4 = bay_nodes[idx, (jdx + 1) % (n_bays + 1)]

                # Filter out division by 0 warnings
                with np.errstate(divide="ignore", invalid="ignore"):
                    alpha = (n4 - n2) / ((n1 - n2) - (n3 - n4))
                alpha = alpha[0]
                new_node = n4 + alpha * (n3 - n4)
                x_nodes[idx, jdx, :] = new_node

        # Add ghost node for transition piece
        ghost_nodes = np.mean(leg_nodes[:, -1, :], axis=0)
        ghost_nodes[2] += 2.0  # add two meters in the z-direction
        ghost_nodes = ghost_nodes.reshape(1, 1, 3)

        # Concatenate all nodal information together
        xyz = np.vstack(
            (leg_nodes.reshape(-1, 3), bay_nodes.reshape(-1, 3), x_nodes.reshape(-1, 3), ghost_nodes.reshape(-1, 3))
        )
        n = xyz.shape[0]
        node_indices = np.arange(1, n + 1)
        r = np.zeros(n)
        nodes = pyframe3dd.NodeData(node_indices, xyz[:, 0], xyz[:, 1], xyz[:, 2], r)
        outputs["jacket_nodes"] = xyz

        # Create arrays to later reference the indices for each node. Needed because
        # Frame3DD expects a singular nodal array but we want to keep information
        # about which nodes belong to the legs, bays, or ghost nodes.
        leg_indices = node_indices[: leg_nodes.size // 3].reshape((n_legs, n_bays + 2))
        bay_indices = node_indices[leg_nodes.size // 3 : leg_nodes.size // 3 + bay_nodes.size // 3].reshape(
            (n_legs, n_bays + 1)
        )
        x_indices = node_indices[leg_nodes.size // 3 + bay_nodes.size // 3 : -1].reshape((n_legs, n_bays))
        ghost_indices = np.atleast_2d(node_indices[-1])

        rnode = np.array(leg_indices[:, 0], dtype=np.int_)
        kx = ky = kz = ktx = kty = ktz = np.array([RIGID] * len(rnode))
        reactions = pyframe3dd.ReactionData(rnode, kx, ky, kz, ktx, kty, ktz, rigid=RIGID)

        # ------ frame element data ------------

        self.num_elements = 0
        self.N1 = []
        self.N2 = []
        self.L = []
        self.D = []
        self.t = []
        self.Area = []
        self.Asx = []
        self.Asy = []
        self.J0 = []
        self.Ixx = []
        self.Iyy = []
        self.vol = []

        # Helper function to add an element to all relevant lists.
        def add_element(n1_nodes, n1_indices, n2_nodes, n2_indices, itube, idx1, idx2, idx3, idx4):
            n1 = n1_nodes[idx1, idx2]
            n2 = n2_nodes[idx3, idx4]
            self.N1.append(n1_indices[idx1, idx2])
            self.N2.append(n2_indices[idx3, idx4])
            length = np.linalg.norm(n2 - n1)
            self.L.append(length)
            self.D.append(itube.D)
            self.t.append(itube.t)
            self.Area.append(itube.Area)
            self.Asx.append(itube.Asx)
            self.Asy.append(itube.Asy)
            self.J0.append(itube.J0)
            self.Ixx.append(itube.Ixx)
            self.Iyy.append(itube.Iyy)
            self.vol.append(itube.Area * length)
            self.num_elements += 1

        # Naive for loops to make sure we get indexing right.
        # Could vectorize later as needed.

        # Add leg members.
        for jdx in range(n_bays + 1):
            itube = cs.Tube(float(inputs["leg_diameter"]), float(inputs["leg_thickness"]))
            for idx in range(n_legs):
                add_element(leg_nodes, leg_indices, bay_nodes, bay_indices, itube, idx, jdx, idx, jdx)
                add_element(bay_nodes, bay_indices, leg_nodes, leg_indices, itube, idx, jdx, idx, jdx + 1)

        # Add brace (x-joint) members
        for jdx in range(n_bays):
            itube = cs.Tube(inputs["brace_diameters"][jdx], inputs["brace_thicknesses"][jdx])
            for idx in range(n_legs):
                add_element(bay_nodes, bay_indices, x_nodes, x_indices, itube, idx, jdx, idx, jdx)
                add_element(
                    x_nodes,
                    x_indices,
                    bay_nodes,
                    bay_indices,
                    itube,
                    idx,
                    jdx,
                    (idx + 1) % n_legs,
                    (jdx + 1) % (n_bays + 1),
                )

                add_element(bay_nodes, bay_indices, x_nodes, x_indices, itube, (idx + 1) % n_legs, jdx, idx, jdx)
                add_element(
                    x_nodes,
                    x_indices,
                    bay_nodes,
                    bay_indices,
                    itube,
                    idx,
                    jdx,
                    idx,
                    (jdx + 1) % (n_bays + 1),
                )

        # Add mud brace if boolean True
        if x_mb:
            itube = cs.Tube(inputs["brace_diameters"][0], inputs["brace_thicknesses"][0])
            for idx in range(n_legs):
                add_element(bay_nodes, bay_indices, bay_nodes, bay_indices, itube, idx, 0, (idx + 1) % n_legs, 0)

        # Add ghost point where we add the turbine_F and M as well as transition mass
        itube = cs.Tube(1.0e-2, 1.0e-3)
        for idx in range(n_legs):
            add_element(leg_nodes, leg_indices, ghost_nodes, ghost_indices, itube, idx, -1, 0, 0)

        # Grab material information; generally steel will be used
        imat = discrete_inputs["material_names"].index(material_name)
        E = [np.mean(inputs["E_mat"][imat])] * self.num_elements
        G = [np.mean(inputs["G_mat"][imat])] * self.num_elements
        rho = [inputs["rho_mat"][imat]] * self.num_elements

        # Convert all lists to arrays
        Area = np.squeeze(np.array(self.Area, dtype=np.float_))
        Asx = np.squeeze(np.array(self.Asx, dtype=np.float_))
        Asy = np.squeeze(np.array(self.Asy, dtype=np.float_))
        J0 = np.squeeze(np.array(self.J0, dtype=np.float_))
        Ixx = np.squeeze(np.array(self.Ixx, dtype=np.float_))
        Iyy = np.squeeze(np.array(self.Iyy, dtype=np.float_))
        L = np.squeeze(np.array(self.L, dtype=np.float_))
        D = np.squeeze(np.array(self.D, dtype=np.float_))
        t = np.squeeze(np.array(self.t, dtype=np.float_))
        E = np.squeeze(np.array(E, dtype=np.float_))
        G = np.squeeze(np.array(G, dtype=np.float_))
        rho = np.squeeze(np.array(rho, dtype=np.float_))
        N1 = self.N1
        N2 = self.N2

        # Modify last n_legs elements to make them rigid due to the ghost node
        E[-n_legs:] *= 1.0e8
        G[-n_legs:] *= 1.0e8
        rho[-n_legs:] = 1.0e-2

        outputs["jacket_elem_N"] = connect_mat = np.c_[N1, N2] - 1  # Storing as 0-indexed
        outputs["jacket_elem_L"] = L
        outputs["jacket_elem_D"] = D
        outputs["jacket_elem_t"] = t
        outputs["jacket_elem_A"] = Area
        outputs["jacket_elem_Asx"] = Asx
        outputs["jacket_elem_Asy"] = Asy
        outputs["jacket_elem_Ixx"] = Ixx
        outputs["jacket_elem_Iyy"] = Iyy
        outputs["jacket_elem_J0"] = J0
        outputs["jacket_elem_E"] = E
        outputs["jacket_elem_G"] = G
        outputs["jacket_elem_rho"] = rho
        outputs["jacket_elem_sigma_y"] = inputs["sigma_y_mat"][imat]
        outputs["jacket_elem_qdyn"] = 1.0e2  # hardcoded value for now
        outputs["jacket_elem_sigma_y"][-n_legs:] *= 1e6
        outputs["jacket_elem_qdyn"][-n_legs:] *= 1e4

        element = np.arange(1, self.num_elements + 1)
        roll = np.zeros(self.num_elements)

        elements = pyframe3dd.ElementData(element, N1, N2, Area, Asx, Asy, J0, Ixx, Iyy, E, G, roll, rho)

        # Populate mass and cost outputs
        # TODO: Is there an "outfitting" factor for jackets.  Seems like it would be much smaller than monopiles
        outputs["jacket_mass"] = np.sum(Area[:-n_legs] * rho[:-n_legs] * L[:-n_legs])
        outputs["structural_mass"] = outputs["jacket_mass"] + inputs["tower_mass"]

        # ------ options ------------
        dx = -1.0
        options = pyframe3dd.Options(
            mod_opt["WISDEM"]["FixedBottomSE"]["frame3dd"]["shear"],
            mod_opt["WISDEM"]["FixedBottomSE"]["frame3dd"]["geom"],
            dx,
        )
        # -----------------------------------

        # initialize frame3dd object
        self.frame = pyframe3dd.Frame(nodes, reactions, elements, options)

        if mod_opt["WISDEM"]["FixedBottomSE"]["save_truss_figures"]:
            if not self.under_approx:
                self.frame.draw(savefig=True, fig_idx=self.idx)
                self.idx += 1

        # ------- enable dynamic analysis ----------
        Mmethod = 1
        lump = 0
        shift = 0.0
        # Run twice the number of modes to ensure that we can ignore the torsional modes and still get the desired number of fore-aft, side-side modes
        self.frame.enableDynamics(2 * NFREQ, Mmethod, lump, 1e-4, shift)
        # ----------------------------

        # ------ static load case 1 ------------
        # gravity in the X, Y, Z, directions (global)
        gx = 0.0
        gy = 0.0
        gz = -gravity

        for k in range(n_dlc):
            load_obj = pyframe3dd.StaticLoadCase(gx, gy, gz)

            # Prepare point forces at transition node
            turb_F = inputs["turbine_F"][:, k]
            turb_M = inputs["turbine_M"][:, k]
            load_obj.changePointLoads(
                np.array([n], dtype=np.int_),  # -1 b/c same reason as above
                np.array([turb_F[0]]).flatten(),
                np.array([turb_F[1]]).flatten(),
                np.array([turb_F[2]]).flatten(),
                np.array([turb_M[0]]).flatten(),
                np.array([turb_M[1]]).flatten(),
                np.array([turb_M[2]]).flatten(),
            )

            # # trapezoidally distributed loads
            # xx1 = xy1 = xz1 = np.zeros(ielem.size)
            # xx2 = xy2 = xz2 = 0.99 * L  # multiply slightly less than unity b.c. of precision
            # wx1 = inputs["jacket_elem_Px1"][:nelem, k]
            # wx2 = inputs["jacket_elem_Px2"][:nelem, k]
            # wy1 = inputs["jacket_elem_Py1"][:nelem, k]
            # wy2 = inputs["jacket_elem_Py2"][:nelem, k]
            # wz1 = inputs["jacket_elem_Pz1"][:nelem, k]
            # wz2 = inputs["jacket_elem_Pz2"][:nelem, k]
            # load_obj.changeTrapezoidalLoads(ielem, xx1, xx2, wx1, wx2, xy1, xy2, wy1, wy2, xz1, xz2, wz1, wz2)

            # Add the load case and run
            self.frame.addLoadCase(load_obj)

        # ------ add extra mass ------------
        # Prepare transition piece, and gravity foundation (if any applicable) for "extra node mass"
        # Turbine mass added for modal analysis only- gravity loads accounted for in point force
        m_trans = float(inputs["transition_piece_mass"])
        I_trans = inputs["transition_piece_I"].flatten()
        m_grav = float(inputs["gravity_foundation_mass"])
        I_grav = inputs["gravity_foundation_I"].flatten()
        m_turb = float(inputs["turbine_mass"])
        cg_turb = inputs["turbine_cg"].flatten()
        I_turb = inputs["turbine_I"].flatten()
        # Note, need len()-1 because Frame3DD crashes if mass add at end
        midx = np.array([n, n - 1, 1], dtype=np.int_)
        m_add = np.array([m_turb, m_trans, m_grav])
        mI = np.c_[I_turb, I_trans, I_grav]
        mrho = np.c_[cg_turb, np.zeros(3), np.zeros(3)]
        add_gravity = [False, True, True]
        self.frame.changeExtraNodeMass(
            midx,
            m_add,
            mI[0, :],
            mI[1, :],
            mI[2, :],
            mI[3, :],
            mI[4, :],
            mI[5, :],
            mrho[0, :],
            mrho[1, :],
            mrho[2, :],
            add_gravity,
        )

        # self.frame.write("jacket.3dd")
        # self.frame.draw()
        displacements, forces, reactions, internalForces, mass, modal = self.frame.run()

        # natural frequncies
        outputs["f1"] = modal.freq[0]
        outputs["f2"] = modal.freq[1]
        outputs["structural_frequencies"] = modal.freq[:NFREQ]

        # deflections due to loading (from cylinder top and wind/wave loads)
        outputs["jacket_deflection"] = np.sqrt(displacements.dx**2 + displacements.dy**2).T
        outputs["top_deflection"] = outputs["jacket_deflection"][-1, :]

        # Determine reaction forces
        outputs["jacket_base_F"] = -np.c_[
            reactions.Fx.sum(axis=1), reactions.Fy.sum(axis=1), reactions.Fz.sum(axis=1)
        ].T
        outputs["jacket_base_M"] = -np.c_[
            reactions.Mxx.sum(axis=1), reactions.Myy.sum(axis=1), reactions.Mzz.sum(axis=1)
        ].T

        for ic in range(n_dlc):
            # Forces and moments along the structure
            outputs["jacket_Fz"][:, ic] = forces.Nx[ic, 1::2]
            outputs["jacket_Vx"][:, ic] = -forces.Vz[ic, 1::2]
            outputs["jacket_Vy"][:, ic] = forces.Vy[ic, 1::2]
            outputs["jacket_Mxx"][:, ic] = -forces.Mzz[ic, 1::2]
            outputs["jacket_Myy"][:, ic] = forces.Myy[ic, 1::2]
            outputs["jacket_Mzz"][:, ic] = forces.Txx[ic, 1::2]


class JacketPost(om.ExplicitComponent):
    """
    This component computes the stress and buckling utilization values
    for the jacket structure based on the loading computed by Frame3DD.
    """

    def initialize(self):
        self.options.declare("modeling_options")

    def setup(self):
        mod_opt = self.options["modeling_options"]
        n_dlc = mod_opt["WISDEM"]["n_dlc"]
        n_legs = mod_opt["WISDEM"]["FixedBottomSE"]["n_legs"]
        n_bays = mod_opt["WISDEM"]["FixedBottomSE"]["n_bays"]
        x_mb = mod_opt["WISDEM"]["FixedBottomSE"]["mud_brace"]

        n_elem = 2 * (n_legs * (n_bays + 1)) + 4 * (n_legs * n_bays) + int(x_mb) * n_legs + n_legs

        self.add_input("jacket_elem_L", np.zeros(n_elem), units="m")
        self.add_input("jacket_elem_D", np.zeros(n_elem), units="m")
        self.add_input("jacket_elem_t", np.zeros(n_elem), units="m")
        self.add_input("jacket_elem_A", np.zeros(n_elem), units="m**2")
        self.add_input("jacket_elem_Asx", np.zeros(n_elem), units="m**2")
        self.add_input("jacket_elem_Asy", np.zeros(n_elem), units="m**2")
        self.add_input("jacket_elem_Ixx", np.zeros(n_elem), units="kg*m**2")
        self.add_input("jacket_elem_Iyy", np.zeros(n_elem), units="kg*m**2")
        self.add_input("jacket_elem_J0", np.zeros(n_elem), units="kg*m**2")
        self.add_input("jacket_elem_E", np.zeros(n_elem), units="Pa")
        self.add_input("jacket_elem_G", np.zeros(n_elem), units="Pa")
        self.add_input("jacket_elem_sigma_y", np.zeros(n_elem), units="Pa")
        self.add_input("jacket_elem_qdyn", np.zeros((n_elem, n_dlc)), units="Pa")

        # Processed Frame3DD/OpenFAST outputs
        self.add_input("jacket_Fz", np.ones((n_elem, n_dlc)), units="N")
        self.add_input("jacket_Vx", np.ones((n_elem, n_dlc)), units="N")
        self.add_input("jacket_Vy", np.ones((n_elem, n_dlc)), units="N")
        self.add_input("jacket_Mxx", np.ones((n_elem, n_dlc)), units="N*m")
        self.add_input("jacket_Myy", np.ones((n_elem, n_dlc)), units="N*m")
        self.add_input("jacket_Mzz", np.ones((n_elem, n_dlc)), units="N*m")

        # We don't care about the last n_leg members because they're connected
        # to the ghost node to transmit loads and masses.
        # Thus, the stress and buckling outputs are smaller dimensions
        # than the full n_elem.
        self.add_output("constr_stress", np.ones((n_elem - n_legs, n_dlc)))
        self.add_output("constr_shell_buckling", np.ones((n_elem - n_legs, n_dlc)))
        self.add_output("constr_global_buckling", np.ones((n_elem - n_legs, n_dlc)))

    def compute(self, inputs, outputs):
        # Unpack some variables
        mod_opt = self.options["modeling_options"]
        n_dlc = mod_opt["WISDEM"]["n_dlc"]
        n_legs = mod_opt["WISDEM"]["FixedBottomSE"]["n_legs"]
        gamma_f = mod_opt["WISDEM"]["FixedBottomSE"]["gamma_f"]
        gamma_m = mod_opt["WISDEM"]["FixedBottomSE"]["gamma_m"]
        gamma_n = mod_opt["WISDEM"]["FixedBottomSE"]["gamma_n"]
        gamma_b = mod_opt["WISDEM"]["FixedBottomSE"]["gamma_b"]

        d = inputs["jacket_elem_D"]
        t = inputs["jacket_elem_t"]
        h = inputs["jacket_elem_L"]
        Az = inputs["jacket_elem_A"]
        Asx = inputs["jacket_elem_Asx"]
        Jz = inputs["jacket_elem_J0"]
        Iyy = inputs["jacket_elem_Iyy"]
        sigy = inputs["jacket_elem_sigma_y"]
        E = inputs["jacket_elem_E"]
        G = inputs["jacket_elem_G"]
        qdyn = inputs["jacket_elem_qdyn"]
        r = 0.5 * d

        # Get loads from Framee3dd/OpenFAST
        Fz = inputs["jacket_Fz"]
        Vx = inputs["jacket_Vx"]
        Vy = inputs["jacket_Vy"]
        Mxx = inputs["jacket_Mxx"]
        Myy = inputs["jacket_Myy"]
        Mzz = inputs["jacket_Mzz"]

        M = np.sqrt(Mxx**2 + Myy**2)
        V = np.sqrt(Vx**2 + Vy**2)

        # See http://svn.code.sourceforge.net/p/frame3dd/code/trunk/doc/Frame3DD-manual.html#structuralmodeling
        # print(Fz.shape, Az.shape, M.shape, r.shape, Iyy.shape)
        axial_stress = Fz / Az[:, np.newaxis] + M * (r / Iyy)[:, np.newaxis]
        shear_stress = np.abs(Mzz) / (Jz * r)[:, np.newaxis] + V / Asx[:, np.newaxis]
        hoop_stress = -qdyn * ((r - 0.5 * t) / t)[:, np.newaxis]  # util_con.hoopStress(d, t, qdyn)
        outputs["constr_stress"] = util_con.vonMisesStressUtilization(
            axial_stress, hoop_stress, shear_stress, gamma_f * gamma_m * gamma_n, sigy.reshape((-1, 1))
        )[:-n_legs]

        # Use DNV-GL CP202 Method
        check = util_dnvgl.CylinderBuckling(h, d, t, E=E, G=G, sigma_y=sigy, gamma=gamma_f * gamma_b)
        for k in range(n_dlc):
            results = check.run_buckling_checks(
                Fz[:, k], M[:, k], axial_stress[:, k], hoop_stress[:, k], shear_stress[:, k]
            )

            outputs["constr_shell_buckling"][:, k] = results["Shell"][:-n_legs]
            outputs["constr_global_buckling"][:, k] = results["Global"][:-n_legs]


class JacketCost(om.ExplicitComponent):
    """
    Compute the jacket costs using textbook relations, much like the monopile calcs.

    """

    def initialize(self):
        self.options.declare("modeling_options")

    def setup(self):
        mod_opt = self.options["modeling_options"]
        n_legs = mod_opt["WISDEM"]["FixedBottomSE"]["n_legs"]
        n_bays = mod_opt["WISDEM"]["FixedBottomSE"]["n_bays"]
        x_mb = mod_opt["WISDEM"]["FixedBottomSE"]["mud_brace"]
        n_mat = mod_opt["materials"]["n_mat"]
        n_node = 3 * n_legs * (n_bays + 1) + 1
        n_elem = 2 * (n_legs * (n_bays + 1)) + 4 * (n_legs * n_bays) + int(x_mb) * n_legs + n_legs

        self.add_input("leg_nodes", val=np.zeros((n_legs, n_bays + 2, 3)), units="m")

        self.add_discrete_input("material_names", val=n_mat * [""])
        self.add_input("unit_cost_mat", val=np.zeros(n_mat), units="USD/kg")
        self.add_input("labor_cost_rate", 0.0, units="USD/min")
        self.add_input("painting_cost_rate", 0.0, units="USD/m/m")

        self.add_input("jacket_nodes", np.zeros((n_node, 3)), units="m")
        self.add_input("jacket_elem_N", np.zeros((n_elem, 2)))
        self.add_input("jacket_elem_L", np.zeros(n_elem), units="m")
        self.add_input("jacket_elem_D", np.zeros(n_elem), units="m")
        self.add_input("jacket_elem_t", np.zeros(n_elem), units="m")
        self.add_input("jacket_mass", 0.0, units="kg")

        self.add_input("tower_cost", val=0.0, units="USD")

        self.add_output("jacket_cost", 0.0, units="USD")
        self.add_output("structural_cost", val=0.0, units="USD")

    def compute(self, inputs, outputs, discrete_inputs, discrete_outputs):
        mod_opt = self.options["modeling_options"]
        n_legs = mod_opt["WISDEM"]["FixedBottomSE"]["n_legs"]
        material_name = mod_opt["WISDEM"]["FixedBottomSE"]["material"]
        eps = 1e-8

        # Unpack inputs and ignore ghost nodes
        leg_nodes = inputs["leg_nodes"]
        connect_mat = np.int_(inputs["jacket_elem_N"][:-n_legs, :])
        L = inputs["jacket_elem_L"][:-n_legs]
        D = inputs["jacket_elem_D"][:-n_legs].copy()
        t = inputs["jacket_elem_t"][:-n_legs]
        xyz = inputs["jacket_nodes"]
        m_total = inputs["jacket_mass"]
        n_edges = L.size
        N0 = connect_mat[:, 0]
        N1 = connect_mat[:, 1]

        # Compute costs based on "Optimum Design of Steel Structures" by Farkas and Jarmai
        imat = discrete_inputs["material_names"].index(material_name)
        k_m = inputs["unit_cost_mat"][imat]  # 1.1 # USD / kg carbon steel plate
        k_f = inputs["labor_cost_rate"]  # 1.0 # USD / min labor
        k_p = inputs["painting_cost_rate"]  # USD / m^2 painting
        k_e = 0.064  # Industrial electricity rate $/kWh https://www.eia.gov/electricity/monthly/epm_table_grapher.php?t=epmt_5_6_a
        e_f = 15.9  # Electricity usage kWh/kg for steel
        # e_fo = 26.9  # Electricity usage kWh/kg for stainless steel
        theta = 3  # Manufacturing difficulty factor

        # Prep vectors for elements and legs for some vector math
        edge_vec = xyz[N0, :] - xyz[N1, :]
        leg_vec = np.squeeze(leg_nodes[:, -1, :] - leg_nodes[:, 0, :])
        leg_L = np.linalg.norm(leg_vec, axis=1)

        # Get the angle of intersection between all edges (as vectors) and all legs (as vectors)
        vec_vals = np.dot(edge_vec, leg_vec.T) / np.outer(L, leg_L)
        leg_alpha = np.arccos(np.minimum(np.maximum(vec_vals, -1.0), 1.0))
        # If angle of intersection is close to 0 or 180, the edge is part of a leg
        tol = np.deg2rad(5)
        idx_leg = np.any((np.abs(leg_alpha) < tol) | (np.abs(leg_alpha - np.pi) < tol), axis=1)
        D[idx_leg] = 0.0  # No double-counting time for leg elements since single piece

        # Now determine which angle to use based on which leg a given edge node is on
        edge_alpha = 0.5 * np.pi * np.ones(n_edges)
        for k in range(n_legs):
            tol = 1e-2 * leg_L[k]
            sec1 = np.linalg.norm(np.squeeze(leg_nodes[k, -1, :])[np.newaxis, :] - xyz[N0, :], axis=1)
            sec2 = np.linalg.norm(xyz[N0, :] - np.squeeze(leg_nodes[k, 0, :])[np.newaxis, :], axis=1)
            on_leg_k = np.abs(leg_L[k] - sec1 - sec2) < tol
            edge_alpha[on_leg_k] = leg_alpha[on_leg_k, k]
        edge_alpha = np.minimum(edge_alpha, np.pi - edge_alpha) + eps

        # Run manufacturing time estimate functions
        weld_L = 2 * np.pi * D / np.sin(edge_alpha)  # Multiply by 2 for both ends
        n_pieces = n_edges - np.count_nonzero(D)
        t_cut = 2 * manu.steel_tube_cutgrind_time(theta, 0.5 * D, t, edge_alpha)  # Multiply by 2 for both ends
        t_weld = manu.steel_tube_welding_time(theta, n_pieces, m_total, weld_L, t)
        t_manufacture = t_cut + t_weld
        K_f = k_f * t_manufacture

        # Cost step 5) Painting by surface area
        theta_p = 2
        K_p = k_p * theta_p * np.pi * np.sum(D[:-n_legs] * L[:-n_legs])

        # Material cost with waste fraction, but without outfitting,
        K_m = 1.21 * np.sum(k_m * m_total)

        # Electricity usage
        K_e = k_e * (e_f * m_total)  # + e_fo * (coeff - 1.0) * m_total

        # Assemble all costs for now
        tempSum = K_m + K_e + K_p + K_f

        # Capital cost share from BLS MFP by NAICS
        K_c = 0.118 * tempSum / (1.0 - 0.118)

        outputs["jacket_cost"] = K_c + tempSum
        outputs["structural_cost"] = outputs["jacket_cost"] + inputs["tower_cost"]


# Assemble the system together in an OpenMDAO Group
class JacketSE(om.Group):
    """
    Group to contain all subsystems needed for jacket analysis and design.
    Can be used as a standalone or within the larger WISDEM stack.
    """

    def initialize(self):
        self.options.declare("modeling_options")

    def setup(self):
        modeling_options = self.options["modeling_options"]

        self.add_subsystem("nodes", ComputeJacketNodes(modeling_options=modeling_options), promotes=["*"])
        self.add_subsystem("frame3dd", ComputeFrame3DD(modeling_options=modeling_options), promotes=["*"])
        self.add_subsystem("post", JacketPost(modeling_options=modeling_options), promotes=["*"])
        self.add_subsystem("cost", JacketCost(modeling_options=modeling_options), promotes=["*"])
>>>>>>> 1f345eae
<|MERGE_RESOLUTION|>--- conflicted
+++ resolved
@@ -1,4 +1,3 @@
-<<<<<<< HEAD
 """
 This Jacket analysis and design module largely follows the work presented in:
 "A systematic approach to offshore wind turbine jacket predesign and optimization:
@@ -260,7 +259,7 @@
 
         # Add leg members.
         for jdx in range(n_bays + 1):
-            itube = cs.Tube(inputs["leg_diameter"], inputs["leg_thickness"])
+            itube = cs.Tube(float(inputs["leg_diameter"]), float(inputs["leg_thickness"]))
             for idx in range(n_legs):
                 add_element(leg_nodes, leg_indices, bay_nodes, bay_indices, itube, idx, jdx, idx, jdx)
                 add_element(bay_nodes, bay_indices, leg_nodes, leg_indices, itube, idx, jdx, idx, jdx + 1)
@@ -633,7 +632,7 @@
         leg_nodes = inputs["leg_nodes"]
         connect_mat = np.int_(inputs["jacket_elem_N"][:-n_legs, :])
         L = inputs["jacket_elem_L"][:-n_legs]
-        D = inputs["jacket_elem_D"][:-n_legs]
+        D = inputs["jacket_elem_D"][:-n_legs].copy()
         t = inputs["jacket_elem_t"][:-n_legs]
         xyz = inputs["jacket_nodes"]
         m_total = inputs["jacket_mass"]
@@ -698,7 +697,7 @@
         # Capital cost share from BLS MFP by NAICS
         K_c = 0.118 * tempSum / (1.0 - 0.118)
 
-        outputs["jacket_cost"] = K_c
+        outputs["jacket_cost"] = K_c + tempSum
         outputs["structural_cost"] = outputs["jacket_cost"] + inputs["tower_cost"]
 
 
@@ -718,726 +717,4 @@
         self.add_subsystem("nodes", ComputeJacketNodes(modeling_options=modeling_options), promotes=["*"])
         self.add_subsystem("frame3dd", ComputeFrame3DD(modeling_options=modeling_options), promotes=["*"])
         self.add_subsystem("post", JacketPost(modeling_options=modeling_options), promotes=["*"])
-        self.add_subsystem("cost", JacketCost(modeling_options=modeling_options), promotes=["*"])
-=======
-"""
-This Jacket analysis and design module largely follows the work presented in:
-"A systematic approach to offshore wind turbine jacket predesign and optimization:
-geometry, cost, and surrogate structural code check models"
-by Jan Häfele, Rick R. Damiani, Ryan N. King, Cristian G. Gebhardt, and Raimund Rolfes
-Accessible via: https://wes.copernicus.org/articles/3/553/2018/
-"""
-
-import numpy as np
-import openmdao.api as om
-
-import wisdem.pyframe3dd.pyframe3dd as pyframe3dd
-import wisdem.commonse.manufacturing as manu
-import wisdem.commonse.cross_sections as cs
-import wisdem.commonse.utilization_dnvgl as util_dnvgl
-import wisdem.commonse.utilization_constraints as util_con
-from wisdem.commonse import NFREQ, RIGID, gravity
-
-
-class ComputeJacketNodes(om.ExplicitComponent):
-    """"""
-
-    def initialize(self):
-        self.options.declare("modeling_options")
-
-    def setup(self):
-        mod_opt = self.options["modeling_options"]
-        n_legs = mod_opt["WISDEM"]["FixedBottomSE"]["n_legs"]
-        n_bays = mod_opt["WISDEM"]["FixedBottomSE"]["n_bays"]
-
-        self.add_input("height", val=70.0, units="m")
-        self.add_input("r_head", val=6.0, units="m")
-        self.add_input("foot_head_ratio", val=1.5)
-        self.add_input("bay_spacing", val=np.linspace(0.1, 0.9, n_bays + 1))
-        self.add_input("tower_base_diameter", val=0.0, units="m")
-
-        self.add_output("r_foot", val=10.0, units="m")
-        self.add_output("leg_nodes", val=np.zeros((n_legs, n_bays + 2, 3)), units="m")
-        self.add_output("bay_nodes", val=np.zeros((n_legs, n_bays + 1, 3)), units="m")
-        self.add_output("constr_diam_consistency", val=0.0)
-
-    def compute(self, inputs, outputs):
-        mod_opt = self.options["modeling_options"]
-        n_legs = mod_opt["WISDEM"]["FixedBottomSE"]["n_legs"]
-        n_bays = mod_opt["WISDEM"]["FixedBottomSE"]["n_bays"]
-
-        ratio = inputs["foot_head_ratio"]
-        r_head = inputs["r_head"]
-        outputs["r_foot"] = r_foot = r_head * ratio
-        height = inputs["height"]
-
-        leg_spacing = np.linspace(0, 1.0, n_bays + 2)
-        z_leg = leg_spacing * height
-        x_leg = leg_spacing * (r_head - r_foot) + r_foot
-        for i in range(n_legs):
-            outputs["leg_nodes"][i, :, 0] = x_leg * np.cos(i / n_legs * 2 * np.pi)
-            outputs["leg_nodes"][i, :, 1] = x_leg * np.sin(i / n_legs * 2 * np.pi)
-            outputs["leg_nodes"][i, :, 2] = z_leg
-
-        z_bay = inputs["bay_spacing"] * height
-        x_bay = inputs["bay_spacing"] * (r_head - r_foot) + r_foot
-        for i in range(n_legs):
-            outputs["bay_nodes"][i, :, 0] = x_bay * np.cos(i / n_legs * 2 * np.pi)
-            outputs["bay_nodes"][i, :, 1] = x_bay * np.sin(i / n_legs * 2 * np.pi)
-            outputs["bay_nodes"][i, :, 2] = z_bay
-
-        outputs["constr_diam_consistency"] = inputs["tower_base_diameter"] / r_head
-
-
-class ComputeFrame3DD(om.ExplicitComponent):
-    """
-    Now that we have modal information of the jacket structure, we construct the
-    Frame3DD problem to solve for the structural properties of the jacket under
-    the designated loading conditions.
-
-    This is a lengthy process that requires creating a singular nodal array,
-    member information for each brace and leg segment, and bringing in the
-    loading from the tower.
-
-    There are n_legs "ghost" members at the top of the jacket structure to connect
-    to a ghost node that receives the turbine F and M values. These members are
-    rigid and are needed to transmit the loads, but are not included in the mass,
-    stress, and buckling calculations.
-    """
-
-    def initialize(self):
-        self.options.declare("modeling_options")
-
-    def setup(self):
-        mod_opt = self.options["modeling_options"]
-        n_dlc = mod_opt["WISDEM"]["n_dlc"]
-        n_legs = mod_opt["WISDEM"]["FixedBottomSE"]["n_legs"]
-        n_bays = mod_opt["WISDEM"]["FixedBottomSE"]["n_bays"]
-        x_mb = mod_opt["WISDEM"]["FixedBottomSE"]["mud_brace"]
-        n_mat = mod_opt["materials"]["n_mat"]
-
-        self.add_input("leg_nodes", val=np.zeros((n_legs, n_bays + 2, 3)), units="m")
-        self.add_input("bay_nodes", val=np.zeros((n_legs, n_bays + 1, 3)), units="m")
-        self.add_input("leg_diameter", val=1.4, units="m")
-        self.add_input("leg_thickness", val=0.1, units="m")
-        self.add_input("brace_diameters", val=np.ones((n_bays)), units="m")
-        self.add_input("brace_thicknesses", val=np.ones((n_bays)) * 0.1, units="m")
-
-        self.add_discrete_input("material_names", val=n_mat * [""])
-        self.add_input("E_mat", val=np.zeros([n_mat, 3]), units="Pa")
-        self.add_input("G_mat", val=np.zeros([n_mat, 3]), units="Pa")
-        self.add_input("rho_mat", val=np.zeros(n_mat), units="kg/m**3")
-        self.add_input("sigma_y_mat", val=np.zeros(n_mat), units="Pa")
-
-        self.add_input("turbine_F", np.zeros((3, n_dlc)), units="N")
-        self.add_input("turbine_M", np.zeros((3, n_dlc)), units="N*m")
-        self.add_input("transition_piece_mass", 0.0, units="kg")
-        self.add_input("transition_piece_I", np.zeros(6), units="kg*m**2")
-        self.add_input("gravity_foundation_mass", 0.0, units="kg")
-        self.add_input("gravity_foundation_I", np.zeros(6), units="kg*m**2")
-        self.add_input("tower_mass", val=0.0, units="kg")
-
-        # For modal analysis only (loads captured in turbine_F & turbine_M)
-        self.add_input("turbine_mass", val=0.0, units="kg")
-        self.add_input("turbine_cg", val=np.zeros(3), units="m")
-        self.add_input("turbine_I", np.zeros(6), units="kg*m**2")
-
-        n_node = 3 * n_legs * (n_bays + 1) + 1
-        self.add_output("jacket_nodes", np.zeros((n_node, 3)), units="m")
-
-        n_elem = 2 * (n_legs * (n_bays + 1)) + 4 * (n_legs * n_bays) + int(x_mb) * n_legs + n_legs
-
-        self.add_output("jacket_elem_N", np.zeros((n_elem, 2)))
-        self.add_output("jacket_elem_L", np.zeros(n_elem), units="m")
-        self.add_output("jacket_elem_D", np.zeros(n_elem), units="m")
-        self.add_output("jacket_elem_t", np.zeros(n_elem), units="m")
-        self.add_output("jacket_elem_A", np.zeros(n_elem), units="m**2")
-        self.add_output("jacket_elem_Asx", np.zeros(n_elem), units="m**2")
-        self.add_output("jacket_elem_Asy", np.zeros(n_elem), units="m**2")
-        self.add_output("jacket_elem_Ixx", np.zeros(n_elem), units="kg*m**2")
-        self.add_output("jacket_elem_Iyy", np.zeros(n_elem), units="kg*m**2")
-        self.add_output("jacket_elem_J0", np.zeros(n_elem), units="kg*m**2")
-        self.add_output("jacket_elem_E", np.zeros(n_elem), units="Pa")
-        self.add_output("jacket_elem_G", np.zeros(n_elem), units="Pa")
-        self.add_output("jacket_elem_rho", np.zeros(n_elem), units="kg/m**3")
-        self.add_output("jacket_elem_sigma_y", np.zeros(n_elem), units="Pa")
-        self.add_output("jacket_elem_qdyn", np.zeros((n_elem, n_dlc)), units="Pa")
-        self.add_output("jacket_mass", 0.0, units="kg")
-        self.add_output("structural_mass", val=0.0, units="kg")
-
-        self.add_output("jacket_base_F", np.zeros((3, n_dlc)), units="N")
-        self.add_output("jacket_base_M", np.zeros((3, n_dlc)), units="N*m")
-        self.add_output("jacket_Fz", np.zeros((n_elem, n_dlc)), units="N")
-        self.add_output("jacket_Vx", np.zeros((n_elem, n_dlc)), units="N")
-        self.add_output("jacket_Vy", np.zeros((n_elem, n_dlc)), units="N")
-        self.add_output("jacket_Mxx", np.zeros((n_elem, n_dlc)), units="N*m")
-        self.add_output("jacket_Myy", np.zeros((n_elem, n_dlc)), units="N*m")
-        self.add_output("jacket_Mzz", np.zeros((n_elem, n_dlc)), units="N*m")
-
-        # Frequencies
-        self.add_output("f1", val=0.0, units="Hz")
-        self.add_output("f2", val=0.0, units="Hz")
-        self.add_output("structural_frequencies", np.zeros(NFREQ), units="Hz")
-
-        self.add_output("jacket_deflection", np.zeros((n_node, n_dlc)), units="m")
-        self.add_output("top_deflection", np.zeros(n_dlc), units="m")
-
-        self.idx = 0
-
-    def compute(self, inputs, outputs, discrete_inputs, discrete_outputs):
-        mod_opt = self.options["modeling_options"]
-        n_dlc = mod_opt["WISDEM"]["n_dlc"]
-        n_legs = mod_opt["WISDEM"]["FixedBottomSE"]["n_legs"]
-        n_bays = mod_opt["WISDEM"]["FixedBottomSE"]["n_bays"]
-        x_mb = mod_opt["WISDEM"]["FixedBottomSE"]["mud_brace"]
-        material_name = mod_opt["WISDEM"]["FixedBottomSE"]["material"]
-
-        leg_nodes = inputs["leg_nodes"]
-        bay_nodes = inputs["bay_nodes"]
-
-        # Add center of x joint nodes, in between bay members.
-        x_nodes = np.zeros((n_legs, n_bays, 3))
-        for jdx in range(n_bays):
-            for idx in range(n_legs):
-                n1 = bay_nodes[idx, jdx]
-                n2 = bay_nodes[(idx + 1) % n_legs, (jdx + 1) % (n_bays + 1)]
-
-                n3 = bay_nodes[(idx + 1) % n_legs, jdx]
-                n4 = bay_nodes[idx, (jdx + 1) % (n_bays + 1)]
-
-                # Filter out division by 0 warnings
-                with np.errstate(divide="ignore", invalid="ignore"):
-                    alpha = (n4 - n2) / ((n1 - n2) - (n3 - n4))
-                alpha = alpha[0]
-                new_node = n4 + alpha * (n3 - n4)
-                x_nodes[idx, jdx, :] = new_node
-
-        # Add ghost node for transition piece
-        ghost_nodes = np.mean(leg_nodes[:, -1, :], axis=0)
-        ghost_nodes[2] += 2.0  # add two meters in the z-direction
-        ghost_nodes = ghost_nodes.reshape(1, 1, 3)
-
-        # Concatenate all nodal information together
-        xyz = np.vstack(
-            (leg_nodes.reshape(-1, 3), bay_nodes.reshape(-1, 3), x_nodes.reshape(-1, 3), ghost_nodes.reshape(-1, 3))
-        )
-        n = xyz.shape[0]
-        node_indices = np.arange(1, n + 1)
-        r = np.zeros(n)
-        nodes = pyframe3dd.NodeData(node_indices, xyz[:, 0], xyz[:, 1], xyz[:, 2], r)
-        outputs["jacket_nodes"] = xyz
-
-        # Create arrays to later reference the indices for each node. Needed because
-        # Frame3DD expects a singular nodal array but we want to keep information
-        # about which nodes belong to the legs, bays, or ghost nodes.
-        leg_indices = node_indices[: leg_nodes.size // 3].reshape((n_legs, n_bays + 2))
-        bay_indices = node_indices[leg_nodes.size // 3 : leg_nodes.size // 3 + bay_nodes.size // 3].reshape(
-            (n_legs, n_bays + 1)
-        )
-        x_indices = node_indices[leg_nodes.size // 3 + bay_nodes.size // 3 : -1].reshape((n_legs, n_bays))
-        ghost_indices = np.atleast_2d(node_indices[-1])
-
-        rnode = np.array(leg_indices[:, 0], dtype=np.int_)
-        kx = ky = kz = ktx = kty = ktz = np.array([RIGID] * len(rnode))
-        reactions = pyframe3dd.ReactionData(rnode, kx, ky, kz, ktx, kty, ktz, rigid=RIGID)
-
-        # ------ frame element data ------------
-
-        self.num_elements = 0
-        self.N1 = []
-        self.N2 = []
-        self.L = []
-        self.D = []
-        self.t = []
-        self.Area = []
-        self.Asx = []
-        self.Asy = []
-        self.J0 = []
-        self.Ixx = []
-        self.Iyy = []
-        self.vol = []
-
-        # Helper function to add an element to all relevant lists.
-        def add_element(n1_nodes, n1_indices, n2_nodes, n2_indices, itube, idx1, idx2, idx3, idx4):
-            n1 = n1_nodes[idx1, idx2]
-            n2 = n2_nodes[idx3, idx4]
-            self.N1.append(n1_indices[idx1, idx2])
-            self.N2.append(n2_indices[idx3, idx4])
-            length = np.linalg.norm(n2 - n1)
-            self.L.append(length)
-            self.D.append(itube.D)
-            self.t.append(itube.t)
-            self.Area.append(itube.Area)
-            self.Asx.append(itube.Asx)
-            self.Asy.append(itube.Asy)
-            self.J0.append(itube.J0)
-            self.Ixx.append(itube.Ixx)
-            self.Iyy.append(itube.Iyy)
-            self.vol.append(itube.Area * length)
-            self.num_elements += 1
-
-        # Naive for loops to make sure we get indexing right.
-        # Could vectorize later as needed.
-
-        # Add leg members.
-        for jdx in range(n_bays + 1):
-            itube = cs.Tube(float(inputs["leg_diameter"]), float(inputs["leg_thickness"]))
-            for idx in range(n_legs):
-                add_element(leg_nodes, leg_indices, bay_nodes, bay_indices, itube, idx, jdx, idx, jdx)
-                add_element(bay_nodes, bay_indices, leg_nodes, leg_indices, itube, idx, jdx, idx, jdx + 1)
-
-        # Add brace (x-joint) members
-        for jdx in range(n_bays):
-            itube = cs.Tube(inputs["brace_diameters"][jdx], inputs["brace_thicknesses"][jdx])
-            for idx in range(n_legs):
-                add_element(bay_nodes, bay_indices, x_nodes, x_indices, itube, idx, jdx, idx, jdx)
-                add_element(
-                    x_nodes,
-                    x_indices,
-                    bay_nodes,
-                    bay_indices,
-                    itube,
-                    idx,
-                    jdx,
-                    (idx + 1) % n_legs,
-                    (jdx + 1) % (n_bays + 1),
-                )
-
-                add_element(bay_nodes, bay_indices, x_nodes, x_indices, itube, (idx + 1) % n_legs, jdx, idx, jdx)
-                add_element(
-                    x_nodes,
-                    x_indices,
-                    bay_nodes,
-                    bay_indices,
-                    itube,
-                    idx,
-                    jdx,
-                    idx,
-                    (jdx + 1) % (n_bays + 1),
-                )
-
-        # Add mud brace if boolean True
-        if x_mb:
-            itube = cs.Tube(inputs["brace_diameters"][0], inputs["brace_thicknesses"][0])
-            for idx in range(n_legs):
-                add_element(bay_nodes, bay_indices, bay_nodes, bay_indices, itube, idx, 0, (idx + 1) % n_legs, 0)
-
-        # Add ghost point where we add the turbine_F and M as well as transition mass
-        itube = cs.Tube(1.0e-2, 1.0e-3)
-        for idx in range(n_legs):
-            add_element(leg_nodes, leg_indices, ghost_nodes, ghost_indices, itube, idx, -1, 0, 0)
-
-        # Grab material information; generally steel will be used
-        imat = discrete_inputs["material_names"].index(material_name)
-        E = [np.mean(inputs["E_mat"][imat])] * self.num_elements
-        G = [np.mean(inputs["G_mat"][imat])] * self.num_elements
-        rho = [inputs["rho_mat"][imat]] * self.num_elements
-
-        # Convert all lists to arrays
-        Area = np.squeeze(np.array(self.Area, dtype=np.float_))
-        Asx = np.squeeze(np.array(self.Asx, dtype=np.float_))
-        Asy = np.squeeze(np.array(self.Asy, dtype=np.float_))
-        J0 = np.squeeze(np.array(self.J0, dtype=np.float_))
-        Ixx = np.squeeze(np.array(self.Ixx, dtype=np.float_))
-        Iyy = np.squeeze(np.array(self.Iyy, dtype=np.float_))
-        L = np.squeeze(np.array(self.L, dtype=np.float_))
-        D = np.squeeze(np.array(self.D, dtype=np.float_))
-        t = np.squeeze(np.array(self.t, dtype=np.float_))
-        E = np.squeeze(np.array(E, dtype=np.float_))
-        G = np.squeeze(np.array(G, dtype=np.float_))
-        rho = np.squeeze(np.array(rho, dtype=np.float_))
-        N1 = self.N1
-        N2 = self.N2
-
-        # Modify last n_legs elements to make them rigid due to the ghost node
-        E[-n_legs:] *= 1.0e8
-        G[-n_legs:] *= 1.0e8
-        rho[-n_legs:] = 1.0e-2
-
-        outputs["jacket_elem_N"] = connect_mat = np.c_[N1, N2] - 1  # Storing as 0-indexed
-        outputs["jacket_elem_L"] = L
-        outputs["jacket_elem_D"] = D
-        outputs["jacket_elem_t"] = t
-        outputs["jacket_elem_A"] = Area
-        outputs["jacket_elem_Asx"] = Asx
-        outputs["jacket_elem_Asy"] = Asy
-        outputs["jacket_elem_Ixx"] = Ixx
-        outputs["jacket_elem_Iyy"] = Iyy
-        outputs["jacket_elem_J0"] = J0
-        outputs["jacket_elem_E"] = E
-        outputs["jacket_elem_G"] = G
-        outputs["jacket_elem_rho"] = rho
-        outputs["jacket_elem_sigma_y"] = inputs["sigma_y_mat"][imat]
-        outputs["jacket_elem_qdyn"] = 1.0e2  # hardcoded value for now
-        outputs["jacket_elem_sigma_y"][-n_legs:] *= 1e6
-        outputs["jacket_elem_qdyn"][-n_legs:] *= 1e4
-
-        element = np.arange(1, self.num_elements + 1)
-        roll = np.zeros(self.num_elements)
-
-        elements = pyframe3dd.ElementData(element, N1, N2, Area, Asx, Asy, J0, Ixx, Iyy, E, G, roll, rho)
-
-        # Populate mass and cost outputs
-        # TODO: Is there an "outfitting" factor for jackets.  Seems like it would be much smaller than monopiles
-        outputs["jacket_mass"] = np.sum(Area[:-n_legs] * rho[:-n_legs] * L[:-n_legs])
-        outputs["structural_mass"] = outputs["jacket_mass"] + inputs["tower_mass"]
-
-        # ------ options ------------
-        dx = -1.0
-        options = pyframe3dd.Options(
-            mod_opt["WISDEM"]["FixedBottomSE"]["frame3dd"]["shear"],
-            mod_opt["WISDEM"]["FixedBottomSE"]["frame3dd"]["geom"],
-            dx,
-        )
-        # -----------------------------------
-
-        # initialize frame3dd object
-        self.frame = pyframe3dd.Frame(nodes, reactions, elements, options)
-
-        if mod_opt["WISDEM"]["FixedBottomSE"]["save_truss_figures"]:
-            if not self.under_approx:
-                self.frame.draw(savefig=True, fig_idx=self.idx)
-                self.idx += 1
-
-        # ------- enable dynamic analysis ----------
-        Mmethod = 1
-        lump = 0
-        shift = 0.0
-        # Run twice the number of modes to ensure that we can ignore the torsional modes and still get the desired number of fore-aft, side-side modes
-        self.frame.enableDynamics(2 * NFREQ, Mmethod, lump, 1e-4, shift)
-        # ----------------------------
-
-        # ------ static load case 1 ------------
-        # gravity in the X, Y, Z, directions (global)
-        gx = 0.0
-        gy = 0.0
-        gz = -gravity
-
-        for k in range(n_dlc):
-            load_obj = pyframe3dd.StaticLoadCase(gx, gy, gz)
-
-            # Prepare point forces at transition node
-            turb_F = inputs["turbine_F"][:, k]
-            turb_M = inputs["turbine_M"][:, k]
-            load_obj.changePointLoads(
-                np.array([n], dtype=np.int_),  # -1 b/c same reason as above
-                np.array([turb_F[0]]).flatten(),
-                np.array([turb_F[1]]).flatten(),
-                np.array([turb_F[2]]).flatten(),
-                np.array([turb_M[0]]).flatten(),
-                np.array([turb_M[1]]).flatten(),
-                np.array([turb_M[2]]).flatten(),
-            )
-
-            # # trapezoidally distributed loads
-            # xx1 = xy1 = xz1 = np.zeros(ielem.size)
-            # xx2 = xy2 = xz2 = 0.99 * L  # multiply slightly less than unity b.c. of precision
-            # wx1 = inputs["jacket_elem_Px1"][:nelem, k]
-            # wx2 = inputs["jacket_elem_Px2"][:nelem, k]
-            # wy1 = inputs["jacket_elem_Py1"][:nelem, k]
-            # wy2 = inputs["jacket_elem_Py2"][:nelem, k]
-            # wz1 = inputs["jacket_elem_Pz1"][:nelem, k]
-            # wz2 = inputs["jacket_elem_Pz2"][:nelem, k]
-            # load_obj.changeTrapezoidalLoads(ielem, xx1, xx2, wx1, wx2, xy1, xy2, wy1, wy2, xz1, xz2, wz1, wz2)
-
-            # Add the load case and run
-            self.frame.addLoadCase(load_obj)
-
-        # ------ add extra mass ------------
-        # Prepare transition piece, and gravity foundation (if any applicable) for "extra node mass"
-        # Turbine mass added for modal analysis only- gravity loads accounted for in point force
-        m_trans = float(inputs["transition_piece_mass"])
-        I_trans = inputs["transition_piece_I"].flatten()
-        m_grav = float(inputs["gravity_foundation_mass"])
-        I_grav = inputs["gravity_foundation_I"].flatten()
-        m_turb = float(inputs["turbine_mass"])
-        cg_turb = inputs["turbine_cg"].flatten()
-        I_turb = inputs["turbine_I"].flatten()
-        # Note, need len()-1 because Frame3DD crashes if mass add at end
-        midx = np.array([n, n - 1, 1], dtype=np.int_)
-        m_add = np.array([m_turb, m_trans, m_grav])
-        mI = np.c_[I_turb, I_trans, I_grav]
-        mrho = np.c_[cg_turb, np.zeros(3), np.zeros(3)]
-        add_gravity = [False, True, True]
-        self.frame.changeExtraNodeMass(
-            midx,
-            m_add,
-            mI[0, :],
-            mI[1, :],
-            mI[2, :],
-            mI[3, :],
-            mI[4, :],
-            mI[5, :],
-            mrho[0, :],
-            mrho[1, :],
-            mrho[2, :],
-            add_gravity,
-        )
-
-        # self.frame.write("jacket.3dd")
-        # self.frame.draw()
-        displacements, forces, reactions, internalForces, mass, modal = self.frame.run()
-
-        # natural frequncies
-        outputs["f1"] = modal.freq[0]
-        outputs["f2"] = modal.freq[1]
-        outputs["structural_frequencies"] = modal.freq[:NFREQ]
-
-        # deflections due to loading (from cylinder top and wind/wave loads)
-        outputs["jacket_deflection"] = np.sqrt(displacements.dx**2 + displacements.dy**2).T
-        outputs["top_deflection"] = outputs["jacket_deflection"][-1, :]
-
-        # Determine reaction forces
-        outputs["jacket_base_F"] = -np.c_[
-            reactions.Fx.sum(axis=1), reactions.Fy.sum(axis=1), reactions.Fz.sum(axis=1)
-        ].T
-        outputs["jacket_base_M"] = -np.c_[
-            reactions.Mxx.sum(axis=1), reactions.Myy.sum(axis=1), reactions.Mzz.sum(axis=1)
-        ].T
-
-        for ic in range(n_dlc):
-            # Forces and moments along the structure
-            outputs["jacket_Fz"][:, ic] = forces.Nx[ic, 1::2]
-            outputs["jacket_Vx"][:, ic] = -forces.Vz[ic, 1::2]
-            outputs["jacket_Vy"][:, ic] = forces.Vy[ic, 1::2]
-            outputs["jacket_Mxx"][:, ic] = -forces.Mzz[ic, 1::2]
-            outputs["jacket_Myy"][:, ic] = forces.Myy[ic, 1::2]
-            outputs["jacket_Mzz"][:, ic] = forces.Txx[ic, 1::2]
-
-
-class JacketPost(om.ExplicitComponent):
-    """
-    This component computes the stress and buckling utilization values
-    for the jacket structure based on the loading computed by Frame3DD.
-    """
-
-    def initialize(self):
-        self.options.declare("modeling_options")
-
-    def setup(self):
-        mod_opt = self.options["modeling_options"]
-        n_dlc = mod_opt["WISDEM"]["n_dlc"]
-        n_legs = mod_opt["WISDEM"]["FixedBottomSE"]["n_legs"]
-        n_bays = mod_opt["WISDEM"]["FixedBottomSE"]["n_bays"]
-        x_mb = mod_opt["WISDEM"]["FixedBottomSE"]["mud_brace"]
-
-        n_elem = 2 * (n_legs * (n_bays + 1)) + 4 * (n_legs * n_bays) + int(x_mb) * n_legs + n_legs
-
-        self.add_input("jacket_elem_L", np.zeros(n_elem), units="m")
-        self.add_input("jacket_elem_D", np.zeros(n_elem), units="m")
-        self.add_input("jacket_elem_t", np.zeros(n_elem), units="m")
-        self.add_input("jacket_elem_A", np.zeros(n_elem), units="m**2")
-        self.add_input("jacket_elem_Asx", np.zeros(n_elem), units="m**2")
-        self.add_input("jacket_elem_Asy", np.zeros(n_elem), units="m**2")
-        self.add_input("jacket_elem_Ixx", np.zeros(n_elem), units="kg*m**2")
-        self.add_input("jacket_elem_Iyy", np.zeros(n_elem), units="kg*m**2")
-        self.add_input("jacket_elem_J0", np.zeros(n_elem), units="kg*m**2")
-        self.add_input("jacket_elem_E", np.zeros(n_elem), units="Pa")
-        self.add_input("jacket_elem_G", np.zeros(n_elem), units="Pa")
-        self.add_input("jacket_elem_sigma_y", np.zeros(n_elem), units="Pa")
-        self.add_input("jacket_elem_qdyn", np.zeros((n_elem, n_dlc)), units="Pa")
-
-        # Processed Frame3DD/OpenFAST outputs
-        self.add_input("jacket_Fz", np.ones((n_elem, n_dlc)), units="N")
-        self.add_input("jacket_Vx", np.ones((n_elem, n_dlc)), units="N")
-        self.add_input("jacket_Vy", np.ones((n_elem, n_dlc)), units="N")
-        self.add_input("jacket_Mxx", np.ones((n_elem, n_dlc)), units="N*m")
-        self.add_input("jacket_Myy", np.ones((n_elem, n_dlc)), units="N*m")
-        self.add_input("jacket_Mzz", np.ones((n_elem, n_dlc)), units="N*m")
-
-        # We don't care about the last n_leg members because they're connected
-        # to the ghost node to transmit loads and masses.
-        # Thus, the stress and buckling outputs are smaller dimensions
-        # than the full n_elem.
-        self.add_output("constr_stress", np.ones((n_elem - n_legs, n_dlc)))
-        self.add_output("constr_shell_buckling", np.ones((n_elem - n_legs, n_dlc)))
-        self.add_output("constr_global_buckling", np.ones((n_elem - n_legs, n_dlc)))
-
-    def compute(self, inputs, outputs):
-        # Unpack some variables
-        mod_opt = self.options["modeling_options"]
-        n_dlc = mod_opt["WISDEM"]["n_dlc"]
-        n_legs = mod_opt["WISDEM"]["FixedBottomSE"]["n_legs"]
-        gamma_f = mod_opt["WISDEM"]["FixedBottomSE"]["gamma_f"]
-        gamma_m = mod_opt["WISDEM"]["FixedBottomSE"]["gamma_m"]
-        gamma_n = mod_opt["WISDEM"]["FixedBottomSE"]["gamma_n"]
-        gamma_b = mod_opt["WISDEM"]["FixedBottomSE"]["gamma_b"]
-
-        d = inputs["jacket_elem_D"]
-        t = inputs["jacket_elem_t"]
-        h = inputs["jacket_elem_L"]
-        Az = inputs["jacket_elem_A"]
-        Asx = inputs["jacket_elem_Asx"]
-        Jz = inputs["jacket_elem_J0"]
-        Iyy = inputs["jacket_elem_Iyy"]
-        sigy = inputs["jacket_elem_sigma_y"]
-        E = inputs["jacket_elem_E"]
-        G = inputs["jacket_elem_G"]
-        qdyn = inputs["jacket_elem_qdyn"]
-        r = 0.5 * d
-
-        # Get loads from Framee3dd/OpenFAST
-        Fz = inputs["jacket_Fz"]
-        Vx = inputs["jacket_Vx"]
-        Vy = inputs["jacket_Vy"]
-        Mxx = inputs["jacket_Mxx"]
-        Myy = inputs["jacket_Myy"]
-        Mzz = inputs["jacket_Mzz"]
-
-        M = np.sqrt(Mxx**2 + Myy**2)
-        V = np.sqrt(Vx**2 + Vy**2)
-
-        # See http://svn.code.sourceforge.net/p/frame3dd/code/trunk/doc/Frame3DD-manual.html#structuralmodeling
-        # print(Fz.shape, Az.shape, M.shape, r.shape, Iyy.shape)
-        axial_stress = Fz / Az[:, np.newaxis] + M * (r / Iyy)[:, np.newaxis]
-        shear_stress = np.abs(Mzz) / (Jz * r)[:, np.newaxis] + V / Asx[:, np.newaxis]
-        hoop_stress = -qdyn * ((r - 0.5 * t) / t)[:, np.newaxis]  # util_con.hoopStress(d, t, qdyn)
-        outputs["constr_stress"] = util_con.vonMisesStressUtilization(
-            axial_stress, hoop_stress, shear_stress, gamma_f * gamma_m * gamma_n, sigy.reshape((-1, 1))
-        )[:-n_legs]
-
-        # Use DNV-GL CP202 Method
-        check = util_dnvgl.CylinderBuckling(h, d, t, E=E, G=G, sigma_y=sigy, gamma=gamma_f * gamma_b)
-        for k in range(n_dlc):
-            results = check.run_buckling_checks(
-                Fz[:, k], M[:, k], axial_stress[:, k], hoop_stress[:, k], shear_stress[:, k]
-            )
-
-            outputs["constr_shell_buckling"][:, k] = results["Shell"][:-n_legs]
-            outputs["constr_global_buckling"][:, k] = results["Global"][:-n_legs]
-
-
-class JacketCost(om.ExplicitComponent):
-    """
-    Compute the jacket costs using textbook relations, much like the monopile calcs.
-
-    """
-
-    def initialize(self):
-        self.options.declare("modeling_options")
-
-    def setup(self):
-        mod_opt = self.options["modeling_options"]
-        n_legs = mod_opt["WISDEM"]["FixedBottomSE"]["n_legs"]
-        n_bays = mod_opt["WISDEM"]["FixedBottomSE"]["n_bays"]
-        x_mb = mod_opt["WISDEM"]["FixedBottomSE"]["mud_brace"]
-        n_mat = mod_opt["materials"]["n_mat"]
-        n_node = 3 * n_legs * (n_bays + 1) + 1
-        n_elem = 2 * (n_legs * (n_bays + 1)) + 4 * (n_legs * n_bays) + int(x_mb) * n_legs + n_legs
-
-        self.add_input("leg_nodes", val=np.zeros((n_legs, n_bays + 2, 3)), units="m")
-
-        self.add_discrete_input("material_names", val=n_mat * [""])
-        self.add_input("unit_cost_mat", val=np.zeros(n_mat), units="USD/kg")
-        self.add_input("labor_cost_rate", 0.0, units="USD/min")
-        self.add_input("painting_cost_rate", 0.0, units="USD/m/m")
-
-        self.add_input("jacket_nodes", np.zeros((n_node, 3)), units="m")
-        self.add_input("jacket_elem_N", np.zeros((n_elem, 2)))
-        self.add_input("jacket_elem_L", np.zeros(n_elem), units="m")
-        self.add_input("jacket_elem_D", np.zeros(n_elem), units="m")
-        self.add_input("jacket_elem_t", np.zeros(n_elem), units="m")
-        self.add_input("jacket_mass", 0.0, units="kg")
-
-        self.add_input("tower_cost", val=0.0, units="USD")
-
-        self.add_output("jacket_cost", 0.0, units="USD")
-        self.add_output("structural_cost", val=0.0, units="USD")
-
-    def compute(self, inputs, outputs, discrete_inputs, discrete_outputs):
-        mod_opt = self.options["modeling_options"]
-        n_legs = mod_opt["WISDEM"]["FixedBottomSE"]["n_legs"]
-        material_name = mod_opt["WISDEM"]["FixedBottomSE"]["material"]
-        eps = 1e-8
-
-        # Unpack inputs and ignore ghost nodes
-        leg_nodes = inputs["leg_nodes"]
-        connect_mat = np.int_(inputs["jacket_elem_N"][:-n_legs, :])
-        L = inputs["jacket_elem_L"][:-n_legs]
-        D = inputs["jacket_elem_D"][:-n_legs].copy()
-        t = inputs["jacket_elem_t"][:-n_legs]
-        xyz = inputs["jacket_nodes"]
-        m_total = inputs["jacket_mass"]
-        n_edges = L.size
-        N0 = connect_mat[:, 0]
-        N1 = connect_mat[:, 1]
-
-        # Compute costs based on "Optimum Design of Steel Structures" by Farkas and Jarmai
-        imat = discrete_inputs["material_names"].index(material_name)
-        k_m = inputs["unit_cost_mat"][imat]  # 1.1 # USD / kg carbon steel plate
-        k_f = inputs["labor_cost_rate"]  # 1.0 # USD / min labor
-        k_p = inputs["painting_cost_rate"]  # USD / m^2 painting
-        k_e = 0.064  # Industrial electricity rate $/kWh https://www.eia.gov/electricity/monthly/epm_table_grapher.php?t=epmt_5_6_a
-        e_f = 15.9  # Electricity usage kWh/kg for steel
-        # e_fo = 26.9  # Electricity usage kWh/kg for stainless steel
-        theta = 3  # Manufacturing difficulty factor
-
-        # Prep vectors for elements and legs for some vector math
-        edge_vec = xyz[N0, :] - xyz[N1, :]
-        leg_vec = np.squeeze(leg_nodes[:, -1, :] - leg_nodes[:, 0, :])
-        leg_L = np.linalg.norm(leg_vec, axis=1)
-
-        # Get the angle of intersection between all edges (as vectors) and all legs (as vectors)
-        vec_vals = np.dot(edge_vec, leg_vec.T) / np.outer(L, leg_L)
-        leg_alpha = np.arccos(np.minimum(np.maximum(vec_vals, -1.0), 1.0))
-        # If angle of intersection is close to 0 or 180, the edge is part of a leg
-        tol = np.deg2rad(5)
-        idx_leg = np.any((np.abs(leg_alpha) < tol) | (np.abs(leg_alpha - np.pi) < tol), axis=1)
-        D[idx_leg] = 0.0  # No double-counting time for leg elements since single piece
-
-        # Now determine which angle to use based on which leg a given edge node is on
-        edge_alpha = 0.5 * np.pi * np.ones(n_edges)
-        for k in range(n_legs):
-            tol = 1e-2 * leg_L[k]
-            sec1 = np.linalg.norm(np.squeeze(leg_nodes[k, -1, :])[np.newaxis, :] - xyz[N0, :], axis=1)
-            sec2 = np.linalg.norm(xyz[N0, :] - np.squeeze(leg_nodes[k, 0, :])[np.newaxis, :], axis=1)
-            on_leg_k = np.abs(leg_L[k] - sec1 - sec2) < tol
-            edge_alpha[on_leg_k] = leg_alpha[on_leg_k, k]
-        edge_alpha = np.minimum(edge_alpha, np.pi - edge_alpha) + eps
-
-        # Run manufacturing time estimate functions
-        weld_L = 2 * np.pi * D / np.sin(edge_alpha)  # Multiply by 2 for both ends
-        n_pieces = n_edges - np.count_nonzero(D)
-        t_cut = 2 * manu.steel_tube_cutgrind_time(theta, 0.5 * D, t, edge_alpha)  # Multiply by 2 for both ends
-        t_weld = manu.steel_tube_welding_time(theta, n_pieces, m_total, weld_L, t)
-        t_manufacture = t_cut + t_weld
-        K_f = k_f * t_manufacture
-
-        # Cost step 5) Painting by surface area
-        theta_p = 2
-        K_p = k_p * theta_p * np.pi * np.sum(D[:-n_legs] * L[:-n_legs])
-
-        # Material cost with waste fraction, but without outfitting,
-        K_m = 1.21 * np.sum(k_m * m_total)
-
-        # Electricity usage
-        K_e = k_e * (e_f * m_total)  # + e_fo * (coeff - 1.0) * m_total
-
-        # Assemble all costs for now
-        tempSum = K_m + K_e + K_p + K_f
-
-        # Capital cost share from BLS MFP by NAICS
-        K_c = 0.118 * tempSum / (1.0 - 0.118)
-
-        outputs["jacket_cost"] = K_c + tempSum
-        outputs["structural_cost"] = outputs["jacket_cost"] + inputs["tower_cost"]
-
-
-# Assemble the system together in an OpenMDAO Group
-class JacketSE(om.Group):
-    """
-    Group to contain all subsystems needed for jacket analysis and design.
-    Can be used as a standalone or within the larger WISDEM stack.
-    """
-
-    def initialize(self):
-        self.options.declare("modeling_options")
-
-    def setup(self):
-        modeling_options = self.options["modeling_options"]
-
-        self.add_subsystem("nodes", ComputeJacketNodes(modeling_options=modeling_options), promotes=["*"])
-        self.add_subsystem("frame3dd", ComputeFrame3DD(modeling_options=modeling_options), promotes=["*"])
-        self.add_subsystem("post", JacketPost(modeling_options=modeling_options), promotes=["*"])
-        self.add_subsystem("cost", JacketCost(modeling_options=modeling_options), promotes=["*"])
->>>>>>> 1f345eae
+        self.add_subsystem("cost", JacketCost(modeling_options=modeling_options), promotes=["*"])