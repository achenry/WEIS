--- conflicted
+++ resolved
@@ -34,11 +34,7 @@
         Levelized cost of energy for the wind plant
     plant_aep : float
         Annual Energy Production of the wind plant
-<<<<<<< HEAD
-    
-=======
 
->>>>>>> 0163a1b3
     """
 
     def initialize(self):
@@ -47,24 +43,6 @@
     def setup(self):
 
         # Inputs
-<<<<<<< HEAD
-        self.add_input('machine_rating', val=0.0, units='kW')
-        self.add_input('tcc_per_kW', val=0.0, units='USD/kW')
-        self.add_input('offset_tcc_per_kW', val=0.0, units='USD/kW')
-        self.add_discrete_input('turbine_number', val=0)
-        self.add_input('bos_per_kW', val=0.0, units='USD/kW')
-        self.add_input('opex_per_kW', val=0.0, units='USD/kW/yr')
-        self.add_input('plant_aep_in', val=0.0, units='kW*h')
-        self.add_input('turbine_aep', val=0.0, units='kW*h')
-        self.add_input('wake_loss_factor', val=0.15)
-        self.add_input('fixed_charge_rate', val=0.075)
-
-        self.add_output('lcoe', val=0.0, units='USD/kW/h')
-        self.add_output('plant_aep', val=0.0, units='USD/kW/h')
-
-        self.declare_partials('*', '*')
-    
-=======
         self.add_input("machine_rating", val=0.0, units="kW")
         self.add_input("tcc_per_kW", val=0.0, units="USD/kW")
         self.add_input("offset_tcc_per_kW", val=0.0, units="USD/kW")
@@ -81,7 +59,6 @@
 
         self.declare_partials("*", "*")
 
->>>>>>> 0163a1b3
     def compute(self, inputs, outputs, discrete_inputs, discrete_outputs):
         # Unpack parameters
         t_rating = inputs["machine_rating"]
@@ -113,17 +90,11 @@
             )
 
         if c_opex_turbine == 0:
-<<<<<<< HEAD
-            print('WARNING: The Opex costs of the turbine are not initialized correctly and they are currently equal to 0 USD. Check the connections to Plant_FinanceSE')
-        
-        if inputs['plant_aep_in'] == 0:
-=======
             print(
                 "WARNING: The Opex costs of the turbine are not initialized correctly and they are currently equal to 0 USD. Check the connections to Plant_FinanceSE"
             )
 
         if inputs["plant_aep_in"] == 0:
->>>>>>> 0163a1b3
             if turb_aep == 0:
                 print(
                     "WARNING: AEP is not computed properly or it is not connected to PlantFinanceSE. Both turbine_aep and park_aep are currently equal to 0 Wh. Check the connections to Plant_FinanceSE"
@@ -134,11 +105,7 @@
             dpark_dwlf = -n_turbine * turb_aep
             dpark_dpaep = 0.0
         else:
-<<<<<<< HEAD
-            park_aep    = inputs['plant_aep_in']
-=======
             park_aep = inputs["plant_aep_in"]
->>>>>>> 0163a1b3
             dpark_dpaep = 1.0
             dpark_dtaep = dpark_dnturb = dpark_dwlf = 0.0
 
@@ -159,43 +126,6 @@
         dicc_dtrating = -icc / t_rating
         dcopex_dtrating = -c_opex / t_rating
         dicc_dcturb = dicc_dcbos = dcopex_dcopex = 1.0 / t_rating
-<<<<<<< HEAD
-           
-        #compute COE and LCOE values
-        lcoe = ((icc * fcr + c_opex) / nec) # changed per COE report
-        outputs['lcoe'] = lcoe
-        outputs['plant_aep'] = park_aep
-
-        self.J = {}
-        self.J['lcoe', 'tcc_per_kW'       ] = dicc_dcturb*fcr /nec
-        self.J['lcoe', 'turbine_number'   ] = - dnec_dnturb*lcoe/nec
-        self.J['lcoe', 'bos_per_kW'       ] = dicc_dcbos *fcr /nec
-        self.J['lcoe', 'opex_per_kW'      ] = dcopex_dcopex   /nec
-        self.J['lcoe', 'fixed_charge_rate'] = icc / nec
-        self.J['lcoe', 'wake_loss_factor' ] = -dnec_dwlf *lcoe/nec
-        self.J['lcoe', 'turbine_aep'      ] = -dnec_dtaep*lcoe/nec
-        self.J['lcoe', 'plant_aep_in'     ] = -dnec_dpaep*lcoe/nec
-        self.J['lcoe', 'machine_rating'   ] = (dicc_dtrating*fcr + dcopex_dtrating)/nec - dnec_dtrating*lcoe/nec
-        
-        if self.options['verbosity']:
-            print('################################################')
-            print('Computation of LCoE from Plant_FinanceSE')
-            print('Number of turbines in the park    %u'              % n_turbine)
-            print('Turbine rating                    %.2f kW'         % t_rating)
-            print('Turbine capital cost per kW       %.2f USD/kW'     % tcc_per_kW)
-            print('BoS costs per kW                  %.2f USD/kW'     % bos_per_kW)
-            print('Opex costs per kW                 %.2f USD/kW'     % opex_per_kW)
-            print('Fixed charge rate                 %.2f %%'         % (fcr * 100.))
-            print('Wake loss factor                  %.2f %%'         % (wlf * 100.))
-            print('AEP of the single turbine         %.2f GWh'        % (turb_aep * 1.e-006))
-            print('AEP of the wind plant             %.2f GWh'        % (park_aep * 1.e-006))
-            print('Initial capital costs per kW      %.2f $/kW'       % icc)
-            print('Total initial capital cost        %.2f M USD'      % (icc * n_turbine * t_rating * 1.e-006))  
-            print('Opex costs of the park            %.2f M USD/yr'   % (c_opex_turbine * n_turbine * 1.e-006))              
-            print('Net energy capture                %.2f MWh/MW/yr'  % nec)
-            print('LCoE                              %.2f USD/MWh'    % (lcoe  * 1.e003)) #removed "coe", best to have only one metric for cost
-            print('################################################')
-=======
 
         # compute COE and LCOE values
         lcoe = (icc * fcr + c_opex) / nec  # changed per COE report
@@ -233,7 +163,6 @@
                 "LCoE                              %.2f USD/MWh" % (lcoe * 1.0e003)
             )  # removed "coe", best to have only one metric for cost
             print("################################################")
->>>>>>> 0163a1b3
 
     def compute_partials(self, inputs, J, discrete_inputs):
         J = self.J