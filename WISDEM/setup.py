#!/usr/bin/env python

import os
import sys
import platform
import glob
from setuptools import setup, find_packages
from numpy.distutils.core import setup, Extension

os.environ['NPY_DISTUTILS_APPEND_FLAGS'] = '1'

# CFLAGS for pyMAP
if platform.system() == 'Windows': # For Anaconda
    pymapArgs = ['-O1', '-m64', '-fPIC', '-std=c99','-DCMINPACK_NO_DLL']
elif sys.platform == 'cygwin':
    pymapArgs = ['-O1', '-m64', '-fPIC', '-std=c99']
elif platform.system() == 'Darwin':
    pymapArgs = ['-O1', '-m64', '-fno-omit-frame-pointer', '-fPIC']#, '-std=c99']
else:
    #pymapArgs = ['-O1', '-m64', '-fPIC', '-std=c99', '-D WITH_LAPACK']
    pymapArgs = ['-O1', '-m64', '-fPIC', '-std=c99']

# All the extensions
bemExt     = Extension('wisdem.ccblade._bem',
                       sources=[os.path.join('wisdem','ccblade','src','bem.f90')],
                       extra_compile_args=['-O2','-fPIC'])
pyframeExt = Extension('wisdem.pyframe3dd._pyframe3dd',
                       sources=glob.glob(os.path.join('wisdem','pyframe3dd','src','*.c')))
precompExt = Extension('wisdem.rotorse._precomp',
                       sources=[os.path.join('wisdem','rotorse','PreCompPy.f90')],
                       extra_compile_args=['-O2','-fPIC'])
pymapExt   = Extension('wisdem.pymap._libmap', sources=glob.glob(os.path.join('wisdem','pymap','**','*.c'), recursive=True)+
                       glob.glob(os.path.join('wisdem','pymap','**','*.cc'), recursive=True),
                       extra_compile_args=pymapArgs,
                       include_dirs=[os.path.join('wisdem','include','lapack')])

# Top-level setup
setup(
    name             = 'WISDEM',
    version          = '3.0.0',
    description      = 'Wind-Plant Integrated System Design & Engineering Model',
    long_description =  '''WISDEM is a Python package for conducting multidisciplinary analysis and 
    optimization of wind turbines and plants.  It is built on top of NASA's OpenMDAO library.''',
    url              = 'https://github.com/WISDEM/WISDEM',
    author           = 'NREL WISDEM Team',
    author_email     = 'systems.engineering@nrel.gov',
    install_requires = ['openmdao>=3.2','numpy','scipy','pandas','marmot-agents','pyside2','openpyxl','xlrd','jsonschema','pyyaml'],
    python_requires  = '>=3.6',
    package_data     =  {'':['*.yaml','*.xlsx'], 'wisdem':['*.txt']},
    #package_dir      = {'': 'wisdem'},
    packages         = find_packages(exclude=['docs', 'tests', 'ext']),
    license          = 'Apache License, Version 2.0',
    ext_modules      = [bemExt, pyframeExt, precompExt, pymapExt],
<<<<<<< HEAD
    entry_points     = {'console_scripts': ['wisdem=wisdem.main:wisdem_cmd']},
=======
    entry_points     = {'console_scripts': ['wisdem=wisdem.wisdem:wisdem_cmd',
                                            'compare_designs=wisdem.postprocessing.compare_designs:main'],},
>>>>>>> 0163a1b3
    zip_safe         = False
)<|MERGE_RESOLUTION|>--- conflicted
+++ resolved
@@ -51,11 +51,7 @@
     packages         = find_packages(exclude=['docs', 'tests', 'ext']),
     license          = 'Apache License, Version 2.0',
     ext_modules      = [bemExt, pyframeExt, precompExt, pymapExt],
-<<<<<<< HEAD
-    entry_points     = {'console_scripts': ['wisdem=wisdem.main:wisdem_cmd']},
-=======
     entry_points     = {'console_scripts': ['wisdem=wisdem.wisdem:wisdem_cmd',
                                             'compare_designs=wisdem.postprocessing.compare_designs:main'],},
->>>>>>> 0163a1b3
     zip_safe         = False
 )