! Controller parameter input file for the DTU_10MW_RWT wind turbine
!    - File written using NREL Reference OpenSource Controller tuning logic on 11/11/19

!------- DEBUG ------------------------------------------------------------
1                   ! LoggingLevel		- {0: write no debug files, 1: write standard output .dbg-file, 2: write standard output .dbg-file and complete avrSWAP-array .dbg2-file}

!------- CONTROLLER FLAGS -------------------------------------------------
1                   ! F_LPFType			- {1: first-order low-pass filter, 2: second-order low-pass filter}, [rad/s] (currently filters generator speed and pitch control signals
0                   ! F_NotchType		- Notch on the measured generator speed {0: disable, 1: enable}
0                   ! IPC_ControlMode	- Turn Individual Pitch Control (IPC) for fatigue load reductions (pitch contribution) {0: off, 1: 1P reductions, 2: 1P+2P reductions}
2                   ! VS_ControlMode	- Generator torque control mode in above rated conditions {0: constant torque, 1: constant power, 2: TSR tracking PI control}
1                   ! PC_ControlMode    - Blade pitch control mode {0: No pitch, fix to fine pitch, 1: active PI blade pitch control}
0                   ! Y_ControlMode		- Yaw control mode {0: no yaw control, 1: yaw rate control, 2: yaw-by-IPC}
1                   ! SS_Mode           - Setpoint Smoother mode {0: no setpoint smoothing, 1: introduce setpoint smoothing}
2                   ! WE_Mode           - Wind speed estimator mode {0: One-second low pass filtered hub height wind speed, 1: Immersion and Invariance Estimator, 2: Extended Kalman Filter}
1                   ! PS_Mode           - Peak shaving mode {0: no peak shaving, 1: implement peak shaving}
0                   ! SD_Mode           - Shutdown mode {0: no shutdown procedure, 1: pitch to max pitch at shutdown}
<<<<<<< HEAD
1                   ! Flp_Mode          - Peak actuator mode {0: no flap actuation, 1: steady state flap angle}
=======
0                   ! FL_Mode           - Floating specific feedback mode {0: no nacelle velocity feedback, 1: nacelle velocity feedback}
>>>>>>> dcbb2bc9

!------- FILTERS ----------------------------------------------------------
1.13                ! F_LPFCornerFreq	- Corner frequency (-3dB point) in the low-pass filters, [rad/s]
0.00                ! F_LPFDamping		- Damping coefficient [used only when F_FilterType = 2]
0.00                ! F_NotchCornerFreq	- Natural frequency of the notch filter, [rad/s]
0.0   0.0           ! F_NotchBetaNumDen	- Two notch damping values (numerator and denominator, resp) - determines the width and depth of the notch, [-]
0.628319000000      ! F_SSCornerFreq    - Corner frequency (-3dB point) in the first order low pass filter for the setpoint smoother, [rad/s].
0.0    0.7000       ! F_FlCornerFreq    - Corner frequency and damping in the second order low pass filter of the tower-top fore-aft motion for floating feedback control [rad/s, -].

!------- BLADE PITCH CONTROL ----------------------------------------------
27                  ! PC_GS_n			- Amount of gain-scheduling table entries
0.076651  0.104597  0.126580  0.145538  0.162607  0.178351  0.193067  0.206924  0.220170  0.232969  0.245214  0.257052  0.268731  0.279797  0.290953  0.301452  0.312171  0.322210  0.332433  0.342284  0.351964  0.361902  0.371025  0.380350  0.389927  0.398615  0.407506                ! PC_GS_angles	    - Gain-schedule table: pitch angles
-0.028157  -0.024262  -0.021126  -0.018547  -0.016389  -0.014557  -0.012981  -0.011612  -0.010412  -0.009350  -0.008405  -0.007558  -0.006794  -0.006102  -0.005473  -0.004898  -0.004370  -0.003883  -0.003434  -0.003018  -0.002631  -0.002271  -0.001935  -0.001620  -0.001324  -0.001047  -0.000785                ! PC_GS_KP		- Gain-schedule table: pitch controller kp gains
-0.005563  -0.004963  -0.004479  -0.004081  -0.003748  -0.003466  -0.003223  -0.003011  -0.002826  -0.002662  -0.002517  -0.002386  -0.002268  -0.002161  -0.002064  -0.001976  -0.001894  -0.001819  -0.001750  -0.001686  -0.001626  -0.001571  -0.001519  -0.001470  -0.001424  -0.001382  -0.001341                ! PC_GS_KI		- Gain-schedule table: pitch controller ki gains
0.0  0.0  0.0  0.0  0.0  0.0  0.0  0.0  0.0  0.0  0.0  0.0  0.0  0.0  0.0  0.0  0.0  0.0  0.0  0.0  0.0  0.0  0.0  0.0  0.0  0.0  0.0                ! PC_GS_KD			- Gain-schedule table: pitch controller kd gains
0.0  0.0  0.0  0.0  0.0  0.0  0.0  0.0  0.0  0.0  0.0  0.0  0.0  0.0  0.0  0.0  0.0  0.0  0.0  0.0  0.0  0.0  0.0  0.0  0.0  0.0  0.0                ! PC_GS_TF			- Gain-schedule table: pitch controller tf gains (derivative filter)
1.570800000000      ! PC_MaxPit			- Maximum physical pitch limit, [rad].
0.000000000000      ! PC_MinPit			- Minimum physical pitch limit, [rad].
0.174530000000      ! PC_MaxRat			- Maximum pitch rate (in absolute value) in pitch controller, [rad/s].
-0.17453000000      ! PC_MinRat			- Minimum pitch rate (in absolute value) in pitch controller, [rad/s].
50.26500000000      ! PC_RefSpd			- Desired (reference) HSS speed for pitch controller, [rad/s].
0.000000000000      ! PC_FinePit		- Record 5: Below-rated pitch angle set-point, [rad]
0.017450000000      ! PC_Switch			- Angle above lowest minimum pitch angle for switch, [rad]
0                   ! Z_EnableSine		- Enable/disable sine pitch excitation, used to validate for dynamic induction control, will be removed later, [-]
0.000000000000      ! Z_PitchAmplitude	- Amplitude of sine pitch excitation, [rad]
0.000000000000      ! Z_PitchFrequency	- Frequency of sine pitch excitation, [rad/s]

!------- INDIVIDUAL PITCH CONTROL -----------------------------------------
0.0                 ! IPC_IntSat		- Integrator saturation (maximum signal amplitude contribution to pitch from IPC), [rad]
0.0   0.0           ! IPC_KI			- Integral gain for the individual pitch controller: first parameter for 1P reductions, second for 2P reductions, [-]
0.0   0.0           ! IPC_aziOffset		- Phase offset added to the azimuth angle for the individual pitch controller, [rad]. 
0.0                 ! IPC_CornerFreqAct - Corner frequency of the first-order actuators model, to induce a phase lag in the IPC signal {0: Disable}, [rad/s]

!------- VS TORQUE CONTROL ------------------------------------------------
100.0000000000      ! VS_GenEff			- Generator efficiency mechanical power -> electrical power, [should match the efficiency defined in the generator properties!], [-]
198945.5883800      ! VS_ArSatTq		- Above rated generator torque PI control saturation, [Nm]
5000000.000000      ! VS_MaxRat			- Maximum torque rate (in absolute value) in torque controller, [Nm/s].
218840.1472200      ! VS_MaxTq			- Maximum generator torque in Region 3 (HSS side), [Nm].
0.000000000000      ! VS_MinTq			- Minimum generator (HSS side), [Nm].
17.96921000000      ! VS_MinOMSpd		- Optimal mode minimum speed, cut-in speed towards optimal mode gain path, [rad/s]
79.44175000000      ! VS_Rgn2K			- Generator torque constant in Region 2 (HSS side), [N-m/(rad/s)^2]
10000000.00000      ! VS_RtPwr			- Wind turbine rated power [W]
198945.5883800      ! VS_RtTq			- Rated torque, [Nm].
50.26500000000      ! VS_RefSpd			- Rated generator speed [rad/s]
1                   ! VS_n				- Number of generator PI torque controller gains
-14012.8888900      ! VS_KP				- Proportional gain for generator PI torque controller [1/(rad/s) Nm]. (Only used in the transitional 2.5 region if VS_ControlMode =/ 2)
-2561.58852000      ! VS_KI				- Integral gain for generator PI torque controller [1/rad Nm]. (Only used in the transitional 2.5 region if VS_ControlMode =/ 2)
8.01                ! VS_TSRopt			- Power-maximizing region 2 tip-speed-ratio [rad].

!------- SETPOINT SMOOTHER ---------------------------------------------
1.00000             ! SS_VSGain         - Variable speed torque controller setpoint smoother gain, [-].
0.00100             ! SS_PCGain         - Collective pitch controller setpoint smoother gain, [-].

!------- WIND SPEED ESTIMATOR ---------------------------------------------
89.200              ! WE_BladeRadius	- Blade length [m]
1                   ! WE_CP_n			- Amount of parameters in the Cp array
0.0 0.0 0.0 0.0     ! WE_CP - Parameters that define the parameterized CP(lambda) function
0.0          		! WE_Gamma			- Adaption gain of the wind speed estimator algorithm [m/rad]
50.0                ! WE_GearboxRatio	- Gearbox ratio [>=1],  [-]
160099282.20800      ! WE_Jtot			- Total drivetrain inertia, including blades, hub and casted generator inertia to LSS, [kg m^2]
1.225               ! WE_RhoAir			- Air density, [kg m^-3]
"Cp_Ct_Cq.DTU10MW.txt"      ! PerfFileName      - File containing rotor performance tables (Cp,Ct,Cq)
104     48          ! PerfTableSize     - Size of rotor performance tables, first number refers to number of blade pitch angles, second number referse to number of tip-speed ratios
42                  ! WE_FOPoles_N      - Number of first-order system poles used in EKF
4.00 4.50 5.00 5.50 6.00 6.50 7.00 7.50 8.00 8.50 9.00 9.50 10.00 10.50 11.00 11.90 12.40 12.90 13.40 13.90 14.40 14.90 15.40 15.90 16.40 16.90 17.40 17.90 18.40 18.90 19.40 19.90 20.40 20.90 21.40 21.90 22.40 22.90 23.40 23.90 24.40 24.90               ! WE_FOPoles_v      - Wind speeds corresponding to first-order system poles [m/s]
-0.02224887 -0.02502998 -0.02781109 -0.03059219 -0.03337330 -0.03615441 -0.03893552 -0.04171663 -0.04449774 -0.04727885 -0.05005995 -0.05284106 -0.05562217 -0.05840328 -0.06118439 -0.04912872 -0.05580722 -0.06518784 -0.07596687 -0.08768719 -0.10016561 -0.11321246 -0.12662324 -0.14054702 -0.15510757 -0.16979856 -0.18479723 -0.20065913 -0.21593099 -0.23258348 -0.24824509 -0.26557984 -0.28161699 -0.29910951 -0.31620223 -0.33341968 -0.35239722 -0.36909876 -0.38718142 -0.40701429 -0.42400719 -0.44234888               ! WE_FOPoles        - First order system poles

!------- YAW CONTROL ------------------------------------------------------
0.0                 ! Y_ErrThresh		- Yaw error threshold. Turbine begins to yaw when it passes this. [rad^2 s]
0.0                 ! Y_IPC_IntSat		- Integrator saturation (maximum signal amplitude contribution to pitch from yaw-by-IPC), [rad]
1                   ! Y_IPC_n			- Number of controller gains (yaw-by-IPC)
0.0                 ! Y_IPC_KP			- Yaw-by-IPC proportional controller gain Kp
0.0                 ! Y_IPC_KI			- Yaw-by-IPC integral controller gain Ki
0.0                 ! Y_IPC_omegaLP		- Low-pass filter corner frequency for the Yaw-by-IPC controller to filtering the yaw alignment error, [rad/s].
0.0                 ! Y_IPC_zetaLP		- Low-pass filter damping factor for the Yaw-by-IPC controller to filtering the yaw alignment error, [-].
0.0                 ! Y_MErrSet			- Yaw alignment error, set point [rad]
0.0                 ! Y_omegaLPFast		- Corner frequency fast low pass filter, 1.0 [Hz]
0.0                 ! Y_omegaLPSlow		- Corner frequency slow low pass filter, 1/60 [Hz]
0.0                 ! Y_Rate			- Yaw rate [rad/s]

!------- TOWER FORE-AFT DAMPING -------------------------------------------
-1                  ! FA_KI				- Integral gain for the fore-aft tower damper controller, -1 = off / >0 = on [rad s/m] - !NJA - Make this a flag
0.0                 ! FA_HPF_CornerFreq	- Corner frequency (-3dB point) in the high-pass filter on the fore-aft acceleration signal [rad/s]
0.0                 ! FA_IntSat			- Integrator saturation (maximum signal amplitude contribution to pitch from FA damper), [rad]

!------- PEAK SHAVING -------------------------------------------
42                  ! PS_BldPitchMin_N  - Number of values in minimum blade pitch lookup table (should equal number of values in PS_WindSpeeds and PS_BldPitchMin)
4.00 4.50 5.00 5.50 6.00 6.50 7.00 7.50 8.00 8.50 9.00 9.50 10.00 10.50 11.00 11.90 12.40 12.90 13.40 13.90 14.40 14.90 15.40 15.90 16.40 16.90 17.40 17.90 18.40 18.90 19.40 19.90 20.40 20.90 21.40 21.90 22.40 22.90 23.40 23.90 24.40 24.90               ! PS_WindSpeeds       - Wind speeds corresponding to minimum blade pitch angles [m/s]
-0.01745329 -0.01745329 -0.01745329 -0.01745329 -0.01745329 -0.01745329 -0.01745329 -0.01745329 -0.01745329 -0.01745329 -0.01745329 0.01139256 0.03954465 0.06151733 0.07951239 0.10218597 0.11346152 0.12442215 0.13515521 0.14568190 0.15604391 0.16623229 0.17621767 0.18609242 0.19591524 0.20553978 0.21504302 0.22459719 0.23380511 0.24321524 0.25220762 0.26147499 0.27028214 0.27930685 0.28810785 0.29682237 0.30579567 0.31417250 0.32274307 0.33155921 0.33969923 0.34802211               ! PS_BldPitchMin          - Minimum blade pitch angles [rad]

!------- SHUTDOWN -------------------------------------------
0.407510000000      ! SD_MaxPit         - Maximum blade pitch angle to initiate shutdown, [rad]
0.418880000000      ! SD_CornerFreq     - Cutoff Frequency for first order low-pass filter for blade pitch angle, [rad/s]
<<<<<<< HEAD
-0.01745329 -0.01745329 -0.01745329 -0.01745329 -0.01745329 -0.01745329 -0.01745329 -0.01745329 -0.01745329 -0.01745329 -0.01745329 0.01139256 0.03954465 0.06151733 0.07951239 0.10218597 0.11346152 0.12442215 0.13515521 0.14568190 0.15604391 0.16623229 0.17621767 0.18609242 0.19591524 0.20553978 0.21504302 0.22459719 0.23380511 0.24321524 0.25220762 0.26147499 0.27028214 0.27930685 0.28810785 0.29682237 0.30579567 0.31417250 0.32274307 0.33155921 0.33969923 0.34802211               ! PS_BldPitchMin          - Minimum blade pitch angles [rad]

!------- FLAP ACTUATION -------------------------------------------
0                   ! Flp_Angle  - Steady state flap angle, [deg]
=======

!------- FLOATING --------------------------------------------
0.0                 ! FL_Kp             - Nacelle velocity proportional feedback gain [s]
>>>>>>> dcbb2bc9
<|MERGE_RESOLUTION|>--- conflicted
+++ resolved
@@ -15,11 +15,8 @@
 2                   ! WE_Mode           - Wind speed estimator mode {0: One-second low pass filtered hub height wind speed, 1: Immersion and Invariance Estimator, 2: Extended Kalman Filter}
 1                   ! PS_Mode           - Peak shaving mode {0: no peak shaving, 1: implement peak shaving}
 0                   ! SD_Mode           - Shutdown mode {0: no shutdown procedure, 1: pitch to max pitch at shutdown}
-<<<<<<< HEAD
+0                   ! FL_Mode           - Floating specific feedback mode {0: no nacelle velocity feedback, 1: nacelle velocity feedback}
 1                   ! Flp_Mode          - Peak actuator mode {0: no flap actuation, 1: steady state flap angle}
-=======
-0                   ! FL_Mode           - Floating specific feedback mode {0: no nacelle velocity feedback, 1: nacelle velocity feedback}
->>>>>>> dcbb2bc9
 
 !------- FILTERS ----------------------------------------------------------
 1.13                ! F_LPFCornerFreq	- Corner frequency (-3dB point) in the low-pass filters, [rad/s]
@@ -113,13 +110,11 @@
 !------- SHUTDOWN -------------------------------------------
 0.407510000000      ! SD_MaxPit         - Maximum blade pitch angle to initiate shutdown, [rad]
 0.418880000000      ! SD_CornerFreq     - Cutoff Frequency for first order low-pass filter for blade pitch angle, [rad/s]
-<<<<<<< HEAD
+
+!------- FLOATING --------------------------------------------
+0.0                 ! FL_Kp             - Nacelle velocity proportional feedback gain [s]
+0.418880000000      ! SD_CornerFreq     - Cutoff Frequency for first order low-pass filter for blade pitch angle, [rad/s]
 -0.01745329 -0.01745329 -0.01745329 -0.01745329 -0.01745329 -0.01745329 -0.01745329 -0.01745329 -0.01745329 -0.01745329 -0.01745329 0.01139256 0.03954465 0.06151733 0.07951239 0.10218597 0.11346152 0.12442215 0.13515521 0.14568190 0.15604391 0.16623229 0.17621767 0.18609242 0.19591524 0.20553978 0.21504302 0.22459719 0.23380511 0.24321524 0.25220762 0.26147499 0.27028214 0.27930685 0.28810785 0.29682237 0.30579567 0.31417250 0.32274307 0.33155921 0.33969923 0.34802211               ! PS_BldPitchMin          - Minimum blade pitch angles [rad]
 
 !------- FLAP ACTUATION -------------------------------------------
-0                   ! Flp_Angle  - Steady state flap angle, [deg]
-=======
-
-!------- FLOATING --------------------------------------------
-0.0                 ! FL_Kp             - Nacelle velocity proportional feedback gain [s]
->>>>>>> dcbb2bc9
+0                   ! Flp_Angle  - Steady state flap angle, [deg]