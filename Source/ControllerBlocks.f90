--- conflicted
+++ resolved
@@ -17,20 +17,6 @@
 
 CONTAINS
 !-------------------------------------------------------------------------------------------------------------------------------
-<<<<<<< HEAD
-    ! State machines, determines the state of the wind turbine to specify the corresponding control actions
-    ! PC States:
-    !       PC_State = 0, No pitch control active, BldPitch = PC_MinPit
-    !       PC_State = 1, Active PI blade pitch control enabled
-    ! VS States
-    !       VS_State = 0, Error state, for debugging purposes, GenTq = VS_RtTq
-    !       VS_State = 1, Region 1(.5) operation, torque control to keep the rotor at cut-in speed towards the Cp-max operational curve
-    !       VS_State = 2, Region 2 operation, maximum rotor power efficiency (Cp-max) tracking using K*omega^2 law, fixed fine-pitch angle in BldPitch controller
-    !       VS_State = 3, Region 2.5, transition between below and above-rated operating conditions (near-rated region) using PI torque control
-    !       VS_State = 4, above-rated operation using pitch control (constant torque mode)
-    !       VS_State = 5, above-rated operation using pitch and torque control (constant power mode)
-=======
->>>>>>> 9c3acfed
     SUBROUTINE StateMachine(CntrPar, LocalVar)
     ! State machine, determines the state of the wind turbine to specify the corresponding control actions
     ! PC States:
