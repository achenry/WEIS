--- conflicted
+++ resolved
@@ -262,11 +262,7 @@
             WISDEM_turbine.chord    = inputs['chord']
             WISDEM_turbine.twist    = inputs['theta']
             WISDEM_turbine.bld_flapwise_freq = float(inputs['flap_freq']) * 2*np.pi
-<<<<<<< HEAD
-            WISDEM_turbine.bld_flapwise_damp = self.modeling_options['Level3']['ElastoDynBlade']['BldFlDmp1']/100
-=======
             WISDEM_turbine.bld_flapwise_damp = self.modeling_options['Level3']['ROSCO']['Bld_FlpDamp']
->>>>>>> 6856e56c
 
         # Tune Controller!
         controller = ROSCO_controller.Controller(rosco_init_options)
