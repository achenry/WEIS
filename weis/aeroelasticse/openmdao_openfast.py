import numpy as np
import os, shutil, sys, platform
import copy
from scipy.interpolate                              import PchipInterpolator
from openmdao.api                                   import ExplicitComponent
from wisdem.commonse.mpi_tools                      import MPI
import wisdem.commonse.utilities                    as util
from wisdem.rotorse.rotor_power                     import eval_unsteady
from weis.aeroelasticse.FAST_writer                 import InputWriter_OpenFAST
from wisdem.towerse                                 import NFREQ, get_nfull
from weis.aeroelasticse.runFAST_pywrapper           import runFAST_pywrapper_batch
from weis.aeroelasticse.FAST_post                   import FAST_IO_timeseries
from weis.aeroelasticse.CaseGen_IEC                 import CaseGen_General, CaseGen_IEC
from wisdem.floatingse.floating_frame               import NULL, NNODES_MAX, NELEM_MAX
from weis.aeroelasticse.LinearFAST                  import LinearFAST
from weis.control.LinearModel                       import LinearTurbineModel, LinearControlModel
from weis.aeroelasticse                             import FileTools
from weis.aeroelasticse.Turbsim_mdao.turbsim_file   import TurbSimFile
from ROSCO_toolbox                                  import control_interface as ROSCO_ci
from pCrunch.io                                     import OpenFASTOutput, OpenFASTBinary, OpenFASTAscii
from pCrunch                                        import LoadsAnalysis


# It probably should be here, so the channels can match what we set to be output in openfast
magnitude_channels = {
    'LSShftF': ["RotThrust", "LSShftFys", "LSShftFzs"], 
    'LSShftM': ["RotTorq", "LSSTipMys", "LSSTipMzs"],
    'RootMc1': ["RootMxc1", "RootMyc1", "RootMzc1"],
    'RootMc2': ["RootMxc2", "RootMyc2", "RootMzc2"],
    'RootMc3': ["RootMxc3", "RootMyc3", "RootMzc3"],
    # 'TipDc1': ['TipDxc1', 'TipDyc1', 'TipDzc1'],
    # 'TipDc2': ['TipDxc2', 'TipDyc2', 'TipDzc2'],
    # 'TipDc3': ['TipDxc3', 'TipDyc3', 'TipDzc3'],
}

fatigue_channels = {
    'RootMc1': 10,
    'RootMc2': 10,
    'RootMc3': 10,
    'RootMyb1': 10,
    'RootMyb2': 10,
    'RootMyb3': 10,
    'TwrBsMyt': 10
}


la = LoadsAnalysis(
    outputs=[],
    magnitude_channels=magnitude_channels,
    fatigue_channels=fatigue_channels,
)


from pCrunch import LoadsAnalysis, PowerProduction
import fatpack
import pickle

if MPI:
    from mpi4py   import MPI

if platform.system() == 'Windows':
    lib_ext = '.dll'
elif platform.system() == 'Darwin':
    lib_ext = '.dylib'
else:
    lib_ext = '.so'

class FASTLoadCases(ExplicitComponent):
    def initialize(self):
        self.options.declare('modeling_options')
        self.options.declare('opt_options')

    def setup(self):
        rotorse_options = self.options['modeling_options']['WISDEM']['RotorSE']
        openfast_init_options = self.options['modeling_options']['openfast']
        mat_init_options     = self.options['modeling_options']['materials']

        self.n_blades      = self.options['modeling_options']['assembly']['number_of_blades']
        self.n_span        = n_span    = rotorse_options['n_span']
        self.n_pc          = n_pc      = rotorse_options['n_pc']
        n_OF     = len(openfast_init_options['dlc_settings']['Power_Curve']['U'])
        if n_OF == 0 and openfast_init_options['dlc_settings']['run_power_curve']:
            for i in range(len(openfast_init_options['dlc_settings']['IEC'])):
                if openfast_init_options['dlc_settings']['IEC'][i]['DLC'] == 1.1:
                    n_OF = len(openfast_init_options['dlc_settings']['IEC'][i]['U'])
            if n_OF == 0:
                raise ValueError('There is a problem with the initialization of the DLCs to compute the powercurve. Please check modeling_options.yaml')

        self.n_pitch       = n_pitch   = rotorse_options['n_pitch_perf_surfaces']
        self.n_tsr         = n_tsr     = rotorse_options['n_tsr_perf_surfaces']
        self.n_U           = n_U       = rotorse_options['n_U_perf_surfaces']
        self.n_mat         = n_mat    = mat_init_options['n_mat']
        self.n_layers      = n_layers = rotorse_options['n_layers']

        self.n_xy          = n_xy      = rotorse_options['n_xy'] # Number of coordinate points to describe the airfoil geometry
        self.n_aoa         = n_aoa     = rotorse_options['n_aoa']# Number of angle of attacks
        self.n_Re          = n_Re      = rotorse_options['n_Re'] # Number of Reynolds, so far hard set at 1
        self.n_tab         = n_tab     = rotorse_options['n_tab']# Number of tabulated data. For distributed aerodynamic control this could be > 1
        
        self.te_ss_var       = rotorse_options['te_ss']
        self.te_ps_var       = rotorse_options['te_ps']
        self.spar_cap_ss_var = rotorse_options['spar_cap_ss']
        self.spar_cap_ps_var = rotorse_options['spar_cap_ps']

        n_height_tow = self.options['modeling_options']['WISDEM']['TowerSE']['n_height_tower']
        n_height_mon = self.options['modeling_options']['WISDEM']['TowerSE']['n_height_monopile']
        n_height     = self.options['modeling_options']['WISDEM']['TowerSE']['n_height']
        n_full_tow   = get_nfull(n_height_tow)
        n_full_mon   = get_nfull(n_height_mon)
        n_full       = get_nfull(n_height)
        n_freq_tower = int(NFREQ/2)
        n_freq_blade = int(rotorse_options['n_freq']/2)
        n_pc         = int(rotorse_options['n_pc'])

        FASTpref = self.options['modeling_options']['openfast']
        # self.FatigueFile   = self.options['modeling_options']['rotorse']['FatigueFile']
        
        # ElastoDyn Inputs
        # Assuming the blade modal damping to be unchanged. Cannot directly solve from the Rayleigh Damping without making assumptions. J.Jonkman recommends 2-3% https://wind.nrel.gov/forum/wind/viewtopic.php?t=522
        self.add_input('r',                     val=np.zeros(n_span), units='m', desc='radial positions. r[0] should be the hub location \
            while r[-1] should be the blade tip. Any number \
            of locations can be specified between these in ascending order.')
        self.add_input('le_location',           val=np.zeros(n_span), desc='Leading-edge positions from a reference blade axis (usually blade pitch axis). Locations are normalized by the local chord length. Positive in -x direction for airfoil-aligned coordinate system')
        self.add_input('beam:Tw_iner',          val=np.zeros(n_span), units='m', desc='y-distance to elastic center from point about which above structural properties are computed')
        self.add_input('beam:rhoA',             val=np.zeros(n_span), units='kg/m', desc='mass per unit length')
        self.add_input('beam:EIyy',             val=np.zeros(n_span), units='N*m**2', desc='flatwise stiffness (bending about y-direction of airfoil aligned coordinate system)')
        self.add_input('beam:EIxx',             val=np.zeros(n_span), units='N*m**2', desc='edgewise stiffness (bending about :ref:`x-direction of airfoil aligned coordinate system <blade_airfoil_coord>`)')
        self.add_input('x_tc',                  val=np.zeros(n_span), units='m',      desc='x-distance to the neutral axis (torsion center)')
        self.add_input('y_tc',                  val=np.zeros(n_span), units='m',      desc='y-distance to the neutral axis (torsion center)')
        self.add_input('flap_mode_shapes',      val=np.zeros((n_freq_blade,5)), desc='6-degree polynomial coefficients of mode shapes in the flap direction (x^2..x^6, no linear or constant term)')
        self.add_input('edge_mode_shapes',      val=np.zeros((n_freq_blade,5)), desc='6-degree polynomial coefficients of mode shapes in the edge direction (x^2..x^6, no linear or constant term)')
        self.add_input('gearbox_efficiency',    val=1.0,               desc='Gearbox efficiency')
        self.add_input('gearbox_ratio',         val=1.0,               desc='Gearbox ratio')
        self.add_input('platform_displacement', val=1.0,               desc='Volumetric platform displacement', units='m**3')

        # ServoDyn Inputs
        self.add_input('generator_efficiency',   val=1.0,              desc='Generator efficiency')
        self.add_input('max_pitch_rate',         val=0.0,        units='deg/s',          desc='Maximum allowed blade pitch rate')

        # tower properties
        self.add_input('fore_aft_modes',   val=np.zeros((n_freq_tower,5)),               desc='6-degree polynomial coefficients of mode shapes in the flap direction (x^2..x^6, no linear or constant term)')
        self.add_input('side_side_modes',  val=np.zeros((n_freq_tower,5)),               desc='6-degree polynomial coefficients of mode shapes in the edge direction (x^2..x^6, no linear or constant term)')
        self.add_input('mass_den',         val=np.zeros(n_height-1),         units='kg/m',   desc='sectional mass per unit length')
        self.add_input('foreaft_stff',     val=np.zeros(n_height-1),         units='N*m**2', desc='sectional fore-aft bending stiffness per unit length about the Y_E elastic axis')
        self.add_input('sideside_stff',    val=np.zeros(n_height-1),         units='N*m**2', desc='sectional side-side bending stiffness per unit length about the Y_E elastic axis')
        self.add_input('tor_stff',    val=np.zeros(n_height-1),         units='N*m**2', desc='torsional stiffness per unit length about the Y_E elastic axis')
        self.add_input('tor_freq',    val=0.0,         units='Hz', desc='First tower torsional frequency')
        self.add_input('tower_section_height', val=np.zeros(n_height-1), units='m',      desc='parameterized section heights along cylinder')
        self.add_input('tower_outer_diameter', val=np.zeros(n_height),   units='m',      desc='cylinder diameter at corresponding locations')
        self.add_input('tower_monopile_z', val=np.zeros(n_height),   units='m',      desc='z-coordinates of tower and monopile used in TowerSE')
        self.add_input('tower_monopile_z_full', val=np.zeros(n_full),   units='m',      desc='z-coordinates of tower and monopile used in TowerSE')
        self.add_input('tower_height',              val=0.0, units='m', desc='tower height from the tower base')
        self.add_input('tower_base_height',         val=0.0, units='m', desc='tower base height from the ground or mean sea level')
        self.add_input('tower_cd',         val=np.zeros(n_height_tow),                   desc='drag coefficients along tower height at corresponding locations')
        
        # These next ones are needed for SubDyn
        self.add_input('tower_wall_thickness', val=np.zeros(n_height-1), units='m')
        self.add_input('tower_E', val=np.zeros(n_height-1), units='Pa')
        self.add_input('tower_G', val=np.zeros(n_height-1), units='Pa')
        self.add_input('tower_rho', val=np.zeros(n_height-1), units='kg/m**3')
        self.add_input('transition_piece_mass', val=0.0, units='kg')
        self.add_input('transition_piece_I', val=np.zeros(3), units='kg*m**2')
        self.add_input('gravity_foundation_mass', val=0.0, units='kg')
        self.add_input('gravity_foundation_I', val=np.zeros(3), units='kg*m**2')

        # DriveSE quantities
        self.add_input('hub_system_cm',   val=np.zeros(3),             units='m',  desc='center of mass of the hub relative to tower to in yaw-aligned c.s.')
        self.add_input('hub_system_I',    val=np.zeros(6),             units='kg*m**2', desc='mass moments of Inertia of hub [Ixx, Iyy, Izz, Ixy, Ixz, Iyz] around its center of mass in yaw-aligned c.s.')
        self.add_input('hub_system_mass', val=0.0,                     units='kg', desc='mass of hub system')
        self.add_input('above_yaw_mass',  val=0.0, units='kg', desc='Mass of the nacelle above the yaw system')
        self.add_input('yaw_mass',        val=0.0, units='kg', desc='Mass of yaw system')
        self.add_input('rna_I_TT',       val=np.zeros(6), units='kg*m**2', desc=' moments of Inertia for the rna [Ixx, Iyy, Izz, Ixy, Ixz, Iyz] about the tower top')
        self.add_input('nacelle_cm',      val=np.zeros(3), units='m', desc='Center of mass of the component in [x,y,z] for an arbitrary coordinate system')
        self.add_input('nacelle_I_TT',       val=np.zeros(6), units='kg*m**2', desc=' moments of Inertia for the nacelle [Ixx, Iyy, Izz, Ixy, Ixz, Iyz] about the tower top')
        self.add_input('distance_tt_hub', val=0.0,         units='m',   desc='Vertical distance from tower top plane to hub flange')
        self.add_input('twr2shaft',       val=0.0,         units='m',   desc='Vertical distance from tower top plane to shaft start')
        self.add_input('GenIner',         val=0.0,         units='kg*m**2',   desc='Moments of inertia for the generator about high speed shaft')
        self.add_input('drivetrain_spring_constant',         val=0.0,         units='N*m/rad',   desc='Moments of inertia for the generator about high speed shaft')
        self.add_input("drivetrain_damping_coefficient", 0.0, units="N*m*s/rad", desc='Equivalent damping coefficient for the drivetrain system')

        # AeroDyn Inputs
        self.add_input('ref_axis_blade',    val=np.zeros((n_span,3)),units='m',   desc='2D array of the coordinates (x,y,z) of the blade reference axis, defined along blade span. The coordinate system is the one of BeamDyn: it is placed at blade root with x pointing the suction side of the blade, y pointing the trailing edge and z along the blade span. A standard configuration will have negative x values (prebend), if swept positive y values, and positive z values.')
        self.add_input('chord',             val=np.zeros(n_span), units='m', desc='chord at airfoil locations')
        self.add_input('theta',             val=np.zeros(n_span), units='deg', desc='twist at airfoil locations')
        self.add_input('rthick',            val=np.zeros(n_span), desc='relative thickness of airfoil distribution')
        self.add_input('ac',                val=np.zeros(n_span), desc='aerodynamic center of airfoil distribution')
        self.add_input('pitch_axis',        val=np.zeros(n_span), desc='1D array of the chordwise position of the pitch axis (0-LE, 1-TE), defined along blade span.')
        self.add_input('Rhub',              val=0.0, units='m', desc='dimensional radius of hub')
        self.add_input('Rtip',              val=0.0, units='m', desc='dimensional radius of tip')
        self.add_input('airfoils_cl',       val=np.zeros((n_span, n_aoa, n_Re, n_tab)), desc='lift coefficients, spanwise')
        self.add_input('airfoils_cd',       val=np.zeros((n_span, n_aoa, n_Re, n_tab)), desc='drag coefficients, spanwise')
        self.add_input('airfoils_cm',       val=np.zeros((n_span, n_aoa, n_Re, n_tab)), desc='moment coefficients, spanwise')
        self.add_input('airfoils_aoa',      val=np.zeros((n_aoa)), units='deg', desc='angle of attack grid for polars')
        self.add_input('airfoils_Re',       val=np.zeros((n_Re)), desc='Reynolds numbers of polars')
        self.add_input('airfoils_Ctrl',     val=np.zeros((n_span, n_Re, n_tab)), units='deg',desc='Airfoil control paremeter (i.e. flap angle)')
        
        # Airfoil coordinates
        self.add_input('coord_xy_interp',   val=np.zeros((n_span, n_xy, 2)),              desc='3D array of the non-dimensional x and y airfoil coordinates of the airfoils interpolated along span for n_span stations. The leading edge is place at x=0 and y=0.')

        # Floating platform inputs
        self.add_input("transition_node", np.zeros(3), units="m")
        self.add_input("platform_nodes", NULL * np.ones((NNODES_MAX, 3)), units="m")
        self.add_input("platform_elem_n1", NULL * np.ones(NELEM_MAX, dtype=np.int_))
        self.add_input("platform_elem_n2", NULL * np.ones(NELEM_MAX, dtype=np.int_))
        self.add_input("platform_elem_D", NULL * np.ones(NELEM_MAX), units="m")
        self.add_input("platform_elem_t", NULL * np.ones(NELEM_MAX), units="m")
        self.add_input("platform_elem_rho", NULL * np.ones(NELEM_MAX), units="kg/m**3")
        self.add_input("platform_elem_E", NULL * np.ones(NELEM_MAX), units="Pa")
        self.add_input("platform_elem_G", NULL * np.ones(NELEM_MAX), units="Pa")
        self.add_input("platform_center_of_mass", np.zeros(3), units="m")
        self.add_input("platform_mass", 0.0, units="kg")
        self.add_input("platform_I_total", np.zeros(6), units="kg*m**2")
        
        # Turbine level inputs
        self.add_discrete_input('rotor_orientation',val='upwind', desc='Rotor orientation, either upwind or downwind.')
        self.add_input('hub_height',                val=0.0, units='m', desc='hub height')
        self.add_discrete_input('turbulence_class', val='A', desc='IEC turbulence class')
        self.add_discrete_input('turbine_class',    val='I', desc='IEC turbulence class')
        self.add_input('control_ratedPower',        val=0.,  units='W',    desc='machine power rating')
        self.add_input('control_maxOmega',          val=0.0, units='rpm',  desc='maximum allowed rotor rotation speed')
        self.add_input('control_maxTS',             val=0.0, units='m/s',  desc='maximum allowed blade tip speed')
        self.add_input('cone',             val=0.0, units='deg',   desc='Cone angle of the rotor. It defines the angle between the rotor plane and the blade pitch axis. A standard machine has positive values.')
        self.add_input('tilt',             val=0.0, units='deg',   desc='Nacelle uptilt angle. A standard machine has positive values.')
        self.add_input('overhang',         val=0.0, units='m',     desc='Horizontal distance from tower top to hub center.')

        # Initial conditions
        self.add_input('U_init',        val=np.zeros(n_pc), units='m/s', desc='wind speeds')
        self.add_input('Omega_init',    val=np.zeros(n_pc), units='rpm', desc='rotation speeds to run')
        self.add_input('pitch_init',    val=np.zeros(n_pc), units='deg', desc='pitch angles to run')
        self.add_input('V',             val=np.zeros(n_pc), units='m/s',  desc='wind vector')

        # Cp-Ct-Cq surfaces
        self.add_input('Cp_aero_table', val=np.zeros((n_tsr, n_pitch, n_U)), desc='Table of aero power coefficient')
        self.add_input('Ct_aero_table', val=np.zeros((n_tsr, n_pitch, n_U)), desc='Table of aero thrust coefficient')
        self.add_input('Cq_aero_table', val=np.zeros((n_tsr, n_pitch, n_U)), desc='Table of aero torque coefficient')
        self.add_input('pitch_vector',  val=np.zeros(n_pitch), units='deg',  desc='Pitch vector used')
        self.add_input('tsr_vector',    val=np.zeros(n_tsr),                 desc='TSR vector used')
        self.add_input('U_vector',      val=np.zeros(n_U),     units='m/s',  desc='Wind speed vector used')

        # Environmental conditions 
        self.add_input('Vrated',      val=0.0, units='m/s',      desc='rated wind speed')
        self.add_input('V_R25',       val=0.0, units='m/s',      desc='region 2.5 transition wind speed')
        self.add_input('Vgust',       val=0.0, units='m/s',      desc='gust wind speed')
        self.add_input('V_extreme1',  val=0.0, units='m/s',      desc='IEC extreme wind speed at hub height for a 1-year retunr period')
        self.add_input('V_extreme50', val=0.0, units='m/s',      desc='IEC extreme wind speed at hub height for a 50-year retunr period')
        self.add_input('V_mean_iec',  val=0.0, units='m/s',      desc='IEC mean wind for turbulence class')
        self.add_input('V_cutout',    val=0.0, units='m/s',      desc='Maximum wind speed (cut-out)')
        self.add_input('rho',         val=0.0, units='kg/m**3',  desc='density of air')
        self.add_input('mu',          val=0.0, units='kg/(m*s)', desc='dynamic viscosity of air')
        self.add_input('shearExp',    val=0.0,                   desc='shear exponent')
        self.add_input('speed_sound_air',  val=340.,    units='m/s',        desc='Speed of sound in air.')
        self.add_input(
                "water_depth", val=0.0, units="m", desc="Water depth for analysis.  Values > 0 mean offshore"
            )
        self.add_input('rho_water',   val=0.0, units='kg/m**3',  desc='density of water')
        self.add_input('mu_water',    val=0.0, units='kg/(m*s)', desc='dynamic viscosity of water')
        self.add_input('beta_wave',    val=0.0, units='deg', desc='Incident wave propagation heading direction')
        self.add_input('Hsig_wave',    val=0.0, units='m', desc='Significant wave height of incident waves')
        self.add_input('Tsig_wave',    val=0.0, units='s', desc='Peak-spectral period of incident waves')

        # Blade composite material properties (used for fatigue analysis)
        self.add_input('gamma_f',      val=1.35,                             desc='safety factor on loads')
        self.add_input('gamma_m',      val=1.1,                              desc='safety factor on materials')
        self.add_input('E',            val=np.zeros([n_mat, 3]), units='Pa', desc='2D array of the Youngs moduli of the materials. Each row represents a material, the three columns represent E11, E22 and E33.')
        self.add_input('Xt',           val=np.zeros([n_mat, 3]), units='Pa', desc='2D array of the Ultimate Tensile Strength (UTS) of the materials. Each row represents a material, the three columns represent Xt12, Xt13 and Xt23.')
        self.add_input('Xc',           val=np.zeros([n_mat, 3]), units='Pa', desc='2D array of the Ultimate Compressive Strength (UCS) of the materials. Each row represents a material, the three columns represent Xc12, Xc13 and Xc23.')
        self.add_input('m',            val=np.zeros([n_mat]),                desc='2D array of the S-N fatigue slope exponent for the materials') 

        # Blade composit layup info (used for fatigue analysis)
        self.add_input('sc_ss_mats',   val=np.zeros((n_span, n_mat)),        desc="spar cap, suction side,  boolean of materials in each composite layer spanwise, passed as floats for differentiablity, used for Fatigue Analysis")
        self.add_input('sc_ps_mats',   val=np.zeros((n_span, n_mat)),        desc="spar cap, pressure side, boolean of materials in each composite layer spanwise, passed as floats for differentiablity, used for Fatigue Analysis")
        self.add_input('te_ss_mats',   val=np.zeros((n_span, n_mat)),        desc="trailing edge reinforcement, suction side,  boolean of materials in each composite layer spanwise, passed as floats for differentiablity, used for Fatigue Analysis")
        self.add_input('te_ps_mats',   val=np.zeros((n_span, n_mat)),        desc="trailing edge reinforcement, pressure side, boolean of materials in each composite layer spanwise, passed as floats for differentiablity, used for Fatigue Analysis")
        self.add_discrete_input('definition_layer', val=np.zeros(n_layers),  desc='1D array of flags identifying how layers are specified in the yaml. 1) all around (skin, paint, ) 2) offset+rotation twist+width (spar caps) 3) offset+user defined rotation+width 4) midpoint TE+width (TE reinf) 5) midpoint LE+width (LE reinf) 6) layer position fixed to other layer (core fillers) 7) start and width 8) end and width 9) start and end nd 10) web layer')
        # self.add_discrete_input('layer_name',       val=n_layers * [''],     desc='1D array of the names of the layers modeled in the blade structure.')
        # self.add_discrete_input('layer_web',        val=n_layers * [''],     desc='1D array of the names of the webs the layer is associated to. If the layer is on the outer profile this entry can simply stay empty.')
        # self.add_discrete_input('layer_mat',        val=n_layers * [''],     desc='1D array of the names of the materials of each layer modeled in the blade structure.')
        self.layer_name = rotorse_options['layer_name']
        
        # MoorDyn inputs
        mooropt = self.options['modeling_options']["mooring"]
        if self.options["modeling_options"]["flags"]["mooring"]:
            n_nodes = mooropt["n_nodes"]
            n_lines = mooropt["n_lines"]
            self.add_input("line_diameter", val=np.zeros(n_lines), units="m")
            self.add_input("line_mass_density", val=np.zeros(n_lines), units="kg/m")
            self.add_input("line_stiffness", val=np.zeros(n_lines), units="N")
            self.add_input("line_transverse_added_mass", val=np.zeros(n_lines), units="kg/m")
            self.add_input("line_tangential_added_mass", val=np.zeros(n_lines), units="kg/m")
            self.add_input("line_transverse_drag", val=np.zeros(n_lines))
            self.add_input("line_tangential_drag", val=np.zeros(n_lines))
            self.add_input("nodes_location_full", val=np.zeros((n_nodes, 3)), units="m")
            self.add_input("nodes_mass", val=np.zeros(n_nodes), units="kg")
            self.add_input("nodes_volume", val=np.zeros(n_nodes), units="m**3")
            self.add_input("nodes_added_mass", val=np.zeros(n_nodes))
            self.add_input("nodes_drag_area", val=np.zeros(n_nodes), units="m**2")
            self.add_input("unstretched_length", val=np.zeros(n_lines), units="m")
            self.add_discrete_input("node_names", val=[""] * n_nodes)
        
        # FAST run preferences
        self.FASTpref            = FASTpref 
        self.Analysis_Level      = FASTpref['analysis_settings']['Analysis_Level']
        self.debug_level         = FASTpref['analysis_settings']['debug_level']
        if FASTpref['file_management']['FAST_exe'] != 'none':
            if os.path.isabs(FASTpref['file_management']['FAST_exe']):
                self.FAST_exe = FASTpref['file_management']['FAST_exe']
            else:
                self.FAST_exe = os.path.join(os.path.dirname(self.options['modeling_options']['fname_input_modeling']),
                                             FASTpref['file_management']['FAST_exe'])

        if FASTpref['file_management']['FAST_lib'] != 'none':
            if os.path.isabs(FASTpref['file_management']['FAST_lib']):
                self.FAST_lib = FASTpref['file_management']['FAST_lib']
            else:
                self.FAST_lib = os.path.join(os.path.dirname(self.options['modeling_options']['fname_input_modeling']),
                                             FASTpref['file_management']['FAST_lib'])

        if os.path.isabs(FASTpref['file_management']['FAST_directory']):
            self.FAST_directory = FASTpref['file_management']['FAST_directory']
        else:
            self.FAST_directory = os.path.join(os.path.dirname(self.options['modeling_options']['fname_input_modeling']),
                                               FASTpref['file_management']['FAST_directory'])
        
        if FASTpref['file_management']['Turbsim_exe'] != 'none':
            if os.path.isabs(FASTpref['file_management']['Turbsim_exe']):
                self.Turbsim_exe = FASTpref['file_management']['Turbsim_exe']
            else:
                self.Turbsim_exe = os.path.join(os.path.dirname(self.options['modeling_options']['fname_input_modeling']),
                                                FASTpref['file_management']['Turbsim_exe'])
                
        self.FAST_InputFile      = FASTpref['file_management']['FAST_InputFile']
        if MPI:
            rank    = MPI.COMM_WORLD.Get_rank()
            self.FAST_runDirectory = os.path.join(FASTpref['file_management']['FAST_runDirectory'],'rank_%000d'%int(rank))
            self.FAST_namingOut  = FASTpref['file_management']['FAST_namingOut']+'_%000d'%int(rank)
        else:
            self.FAST_runDirectory = FASTpref['file_management']['FAST_runDirectory']
            self.FAST_namingOut  = FASTpref['file_management']['FAST_namingOut']
        self.cores               = FASTpref['analysis_settings']['cores']
        self.case                = {}
        self.channels            = {}

        self.clean_FAST_directory = False
        if 'clean_FAST_directory' in FASTpref.keys():
            self.clean_FAST_directory = FASTpref['clean_FAST_directory']

        self.mpi_run             = False
        if 'mpi_run' in FASTpref['analysis_settings'].keys():
            self.mpi_run         = FASTpref['analysis_settings']['mpi_run']
            if self.mpi_run:
                self.mpi_comm_map_down   = FASTpref['analysis_settings']['mpi_comm_map_down']
        

        self.add_output('My_std',      val=0.0,            units='N*m',  desc='standard deviation of blade root flap bending moment in out-of-plane direction')
        self.add_output('flp1_std',    val=0.0,            units='deg',  desc='standard deviation of trailing-edge flap angle')

        self.add_output('V_out',       val=np.zeros(n_OF), units='m/s',  desc='wind vector')
        self.add_output('P_out',       val=np.zeros(n_OF), units='W',    desc='rotor electrical power')
        self.add_output('P_aero_out',       val=np.zeros(n_OF), units='W',    desc='rotor aerodynamic power')
        self.add_output('Cp_out',      val=np.zeros(n_OF),               desc='rotor aero power coefficient')
        self.add_output('Omega_out',   val=np.zeros(n_OF), units='rpm',  desc='rotation speeds to run')
        self.add_output('pitch_out',   val=np.zeros(n_OF), units='deg',  desc='pitch angles to run')

        self.add_output('rated_V',     val=0.0,            units='m/s',  desc='rated wind speed')
        self.add_output('rated_Omega', val=0.0,            units='rpm',  desc='rotor rotation speed at rated')
        self.add_output('rated_pitch', val=0.0,            units='deg',  desc='pitch setting at rated')
        self.add_output('rated_T',     val=0.0,            units='N',    desc='rotor aerodynamic thrust at rated')
        self.add_output('rated_Q',     val=0.0,            units='N*m',  desc='rotor aerodynamic torque at rated')
        self.add_output('AEP',         val=0.0,            units='kW*h', desc='annual energy production')

        self.add_output('loads_r',      val=np.zeros(n_span), units='m', desc='radial positions along blade going toward tip')
        self.add_output('loads_Px',     val=np.zeros(n_span), units='N/m', desc='distributed loads in blade-aligned x-direction')
        self.add_output('loads_Py',     val=np.zeros(n_span), units='N/m', desc='distributed loads in blade-aligned y-direction')
        self.add_output('loads_Pz',     val=np.zeros(n_span), units='N/m', desc='distributed loads in blade-aligned z-direction')
        self.add_output('loads_Omega',  val=0.0, units='rpm', desc='rotor rotation speed')
        self.add_output('loads_pitch',  val=0.0, units='deg', desc='pitch angle')
        self.add_output('loads_azimuth', val=0.0, units='deg', desc='azimuthal angle')
        
        # Control outputs
        self.add_output('rotor_overspeed', val=0.0, desc='Maximum percent overspeed of the rotor during an OpenFAST simulation')  # is this over a set of sims?
        
        # Blade outputs
        self.add_output('max_TipDxc', val=0.0, units='m', desc='Maximum of channel TipDxc, i.e. out of plane tip deflection. For upwind rotors, the max value is tower the tower')
        self.add_output('max_RootMyb', val=0.0, units='kN*m', desc='Maximum of the signals RootMyb1, RootMyb2, ... across all n blades representing the maximum blade root flapwise moment')
        self.add_output('max_RootMyc', val=0.0, units='kN*m', desc='Maximum of the signals RootMyb1, RootMyb2, ... across all n blades representing the maximum blade root out of plane moment')
        self.add_output('max_RootMzb', val=0.0, units='kN*m', desc='Maximum of the signals RootMzb1, RootMzb2, ... across all n blades representing the maximum blade root torsional moment')
        self.add_output('DEL_RootMyb', val=0.0, units='kN*m', desc='damage equivalent load of blade root flap bending moment in out-of-plane direction')
        self.add_output('max_aoa', val=np.zeros(n_span), units='deg', desc='maxima of the angles of attack distributed along blade span')
        self.add_output('std_aoa', val=np.zeros(n_span), units='deg', desc='standard deviation of the angles of attack distributed along blade span')
        self.add_output('mean_aoa', val=np.zeros(n_span), units='deg', desc='mean of the angles of attack distributed along blade span')
        # Blade loads corresponding to maximum blade tip deflection
        self.add_output('blade_maxTD_Mx', val=np.zeros(n_span), units='kN*m', desc='distributed moment around blade-aligned x-axis corresponding to maximum blade tip deflection')
        self.add_output('blade_maxTD_My', val=np.zeros(n_span), units='kN*m', desc='distributed moment around blade-aligned y-axis corresponding to maximum blade tip deflection')
        self.add_output('blade_maxTD_Fz', val=np.zeros(n_span), units='kN', desc='distributed force in blade-aligned z-direction corresponding to maximum blade tip deflection')
        
        # Hub outputs
        self.add_output('hub_Fxyz', val=np.zeros(3), units='kN', desc = 'Maximum hub forces in the non rotating frame')
        self.add_output('hub_Mxyz', val=np.zeros(3), units='kN*m', desc = 'Maximum hub moments in the non rotating frame')

        # Tower outputs
        self.add_output('max_TwrBsMyt',val=0.0, units='kN*m', desc='maximum of tower base bending moment in fore-aft direction')
        self.add_output('DEL_TwrBsMyt',val=0.0, units='kN*m', desc='damage equivalent load of tower base bending moment in fore-aft direction')
        self.add_output('tower_maxMy_Fx', val=np.zeros(n_full_tow-1), units='kN', desc='distributed force in tower-aligned x-direction corresponding to maximum fore-aft moment at tower base')
        self.add_output('tower_maxMy_Fy', val=np.zeros(n_full_tow-1), units='kN', desc='distributed force in tower-aligned y-direction corresponding to maximum fore-aft moment at tower base')
        self.add_output('tower_maxMy_Fz', val=np.zeros(n_full_tow-1), units='kN', desc='distributed force in tower-aligned z-direction corresponding to maximum fore-aft moment at tower base')
        self.add_output('tower_maxMy_Mx', val=np.zeros(n_full_tow-1), units='kN*m', desc='distributed moment around tower-aligned x-axis corresponding to maximum fore-aft moment at tower base')
        self.add_output('tower_maxMy_My', val=np.zeros(n_full_tow-1), units='kN*m', desc='distributed moment around tower-aligned x-axis corresponding to maximum fore-aft moment at tower base')
        self.add_output('tower_maxMy_Mz', val=np.zeros(n_full_tow-1), units='kN*m', desc='distributed moment around tower-aligned x-axis corresponding to maximum fore-aft moment at tower base')

        # Monopile outputs
        self.add_output('max_M1N1MKye',val=0.0, units='kN*m', desc='maximum of My moment of member 1 at node 1 (base of the monopile)')
        monlen = max(0, n_full_mon-1)
        self.add_output('monopile_maxMy_Fx', val=np.zeros(monlen), units='kN', desc='distributed force in monopile-aligned x-direction corresponding to max_M1N1MKye')
        self.add_output('monopile_maxMy_Fy', val=np.zeros(monlen), units='kN', desc='distributed force in monopile-aligned y-direction corresponding to max_M1N1MKye')
        self.add_output('monopile_maxMy_Fz', val=np.zeros(monlen), units='kN', desc='distributed force in monopile-aligned z-direction corresponding to max_M1N1MKye')
        self.add_output('monopile_maxMy_Mx', val=np.zeros(monlen), units='kN*m', desc='distributed moment around tower-aligned x-axis corresponding to max_M1N1MKye')
        self.add_output('monopile_maxMy_My', val=np.zeros(monlen), units='kN*m', desc='distributed moment around tower-aligned x-axis corresponding to max_M1N1MKye')
        self.add_output('monopile_maxMy_Mz', val=np.zeros(monlen), units='kN*m', desc='distributed moment around tower-aligned x-axis corresponding to max_M1N1MKye')

        self.add_output('tower_monopile_maxMy_Fx', val=np.zeros(n_full-1), units='kN', desc='distributed force in monopile-aligned x-direction corresponding to max_M1N1MKye')
        self.add_output('tower_monopile_maxMy_Fy', val=np.zeros(n_full-1), units='kN', desc='distributed force in monopile-aligned y-direction corresponding to max_M1N1MKye')
        self.add_output('tower_monopile_maxMy_Fz', val=np.zeros(n_full-1), units='kN', desc='distributed force in monopile-aligned z-direction corresponding to max_M1N1MKye')
        self.add_output('tower_monopile_maxMy_Mx', val=np.zeros(n_full-1), units='kN*m', desc='distributed moment around tower-aligned x-axis corresponding to max_M1N1MKye')
        self.add_output('tower_monopile_maxMy_My', val=np.zeros(n_full-1), units='kN*m', desc='distributed moment around tower-aligned x-axis corresponding to max_M1N1MKye')
        self.add_output('tower_monopile_maxMy_Mz', val=np.zeros(n_full-1), units='kN*m', desc='distributed moment around tower-aligned x-axis corresponding to max_M1N1MKye')
        
        # Floating outputs
        self.add_output('Max_PtfmPitch', val=0.0, desc='Maximum platform pitch angle over a set of OpenFAST simulations')
        self.add_output('Std_PtfmPitch', val=0.0, units='deg', desc='standard deviation of platform pitch angle')

        # self.add_output('C_miners_SC_SS', val=np.zeros((n_span, n_mat, 2)), desc="Miner's rule cummulative damage to Spar Cap, suction side")
        # self.add_output('C_miners_SC_PS', val=np.zeros((n_span, n_mat, 2)), desc="Miner's rule cummulative damage to Spar Cap, pressure side")
        # self.add_output('C_miners_TE_SS', val=np.zeros((n_span, n_mat, 2)), desc="Miner's rule cummulative damage to Trailing-Edge reinforcement, suction side")
        # self.add_output('C_miners_TE_PS', val=np.zeros((n_span, n_mat, 2)), desc="Miner's rule cummulative damage to Trailing-Edge reinforcement, pressure side")

        self.add_discrete_output('fst_vt_out', val={})

        # Iteration counter for openfast calls. Initialize at -1 so 0 after first call
        self.of_inumber = -1
        self.sim_idx = -1
        
        if self.options['modeling_options']['Level2']['flag']:
            self.lin_pkl_file_name = os.path.join(self.options['opt_options']['general']['folder_output'], 'ABCD_matrices.pkl')
            ABCD_list = []
            
            with open(self.lin_pkl_file_name, 'wb') as handle:
                pickle.dump(ABCD_list, handle)
        
    def compute(self, inputs, outputs, discrete_inputs, discrete_outputs):
        #print(impl.world_comm().rank, 'Rotor_fast','start')
        sys.stdout.flush()

        if self.options['modeling_options']['Level2']['flag']:
            self.sim_idx += 1
            ABCD = {
                'sim_idx' : self.sim_idx,
                'A' : None,
                'B' : None,
                'C' : None,
                'D' : None,
                'omega_rpm' : None,
                'DescCntrlInpt' : None,
                'DescStates' : None,
                'DescOutput' : None,
                'StateDerivOrder' : None,
                'ind_fast_inps' : None,
                'ind_fast_outs' : None,
                }
            with open(self.lin_pkl_file_name, 'rb') as handle:
                ABCD_list = pickle.load(handle)
                
            ABCD_list.append(ABCD)
            
            with open(self.lin_pkl_file_name, 'wb') as handle:
                pickle.dump(ABCD_list, handle)
        
        fst_vt = self.init_FAST_model()
        fst_vt = self.update_FAST_model(fst_vt, inputs, discrete_inputs)
        
        if self.Analysis_Level == 2:
            # Run FAST with ElastoDyn

            summary_stats, extreme_table, DELs, case_list, case_name_list, dlc_list  = self.run_FAST(inputs, discrete_inputs, fst_vt)
           
            if self.options['modeling_options']['Level2']['flag']:
                LinearTurbine = LinearTurbineModel(
                self.FAST_runDirectory,
                case_name_list,
                nlin=self.options['modeling_options']['Level2']['linearization']['NLinTimes']
                )

                # DZ->JJ: the info you seek is in LinearTurbine
                # LinearTurbine.omega_rpm has the rotor speed at each linearization point
                # LinearTurbine.Desc* has a description of all the inputs, states, outputs
                # DZ TODO: post process operating points, do Level2 simulation, etc.
                print('Saving ABCD matrices!')
                ABCD = {
                    'sim_idx' : self.sim_idx,
                    'A' : LinearTurbine.A_ops,
                    'B' : LinearTurbine.B_ops,
                    'C' : LinearTurbine.C_ops,
                    'D' : LinearTurbine.D_ops,
                    'omega_rpm' : LinearTurbine.omega_rpm,
                    'DescCntrlInpt' : LinearTurbine.DescCntrlInpt,
                    'DescStates' : LinearTurbine.DescStates,
                    'DescOutput' : LinearTurbine.DescOutput,
                    'StateDerivOrder' : LinearTurbine.StateDerivOrder,
                    'ind_fast_inps' : LinearTurbine.ind_fast_inps,
                    'ind_fast_outs' : LinearTurbine.ind_fast_outs,
                    }
                with open(self.lin_pkl_file_name, 'rb') as handle:
                    ABCD_list = pickle.load(handle)
                    
                ABCD_list[self.sim_idx] = ABCD
                
                with open(self.lin_pkl_file_name, 'wb') as handle:
                    pickle.dump(ABCD_list, handle)

                print('Saving Operating Points...')
                
                # Shorten output names from linearization output to one like level3 openfast output
                # This depends on how openfast sets up the linearization output names and may break if that is changed
                OutList     = [out_name.split()[1][:-1] for out_name in LinearTurbine.DescOutput]
                OutOps      = {}
                for i_out, out in enumerate(OutList):
                    OutOps[out] = LinearTurbine.y_ops[i_out,:]

                # save to yaml, might want in analysis outputs
                FileTools.save_yaml(
                    self.options['modeling_options']['openfast']['file_management']['FAST_runDirectory'],
                    'OutOps.yaml',OutOps)

                # Run linear simulation:

                # Get case list, wind inputs should have already been generated
                if self.FASTpref['dlc_settings']['run_IEC'] or self.FASTpref['dlc_settings']['run_blade_fatigue']:
                    case_list, case_name_list, dlc_list = self.DLC_creation_IEC(inputs, discrete_inputs, fst_vt)

                    # Extract disturbance(s)
                    level2_disturbance = []
                    for case in case_list:
                        ts_file     = TurbSimFile(case[('InflowWind','FileName_BTS')])
                        ts_file.compute_rot_avg(fst_vt['ElastoDyn']['TipRad'])
                        u_h         = ts_file['rot_avg'][0,:]
                        tt          = ts_file['t']
                        level2_disturbance.append({'Time':tt, 'Wind': u_h})

                    # This is going to use the last discon_in file of the linearization set as the simulation file
                    # Currently fine because openfast is executed (or not executed if overwrite=False) after the file writing
                    discon_in_file = os.path.join(self.FAST_runDirectory, self.fst_vt['ServoDyn']['DLL_InFile'])

                    lib_name = os.path.join(os.path.dirname(os.path.realpath(__file__)),'../../local/lib/libdiscon'+lib_ext)
        
                    ss = {}
                    et = {}
                    dl = {}
                    ct = []
                    for i_dist, dist in enumerate(level2_disturbance):
                        sim_name = 'l2_sim_{}'.format(i_dist)
                        controller_int = ROSCO_ci.ControllerInterface(
                            lib_name,
                            param_filename=discon_in_file,
                            DT=1/80,        # modelling input?
                            sim_name = os.path.join(self.FAST_runDirectory,sim_name)
                            )

                        l2_out, _, P_op = LinearTurbine.solve(dist,Plot=False,controller=controller_int)

                        output = OpenFASTOutput.from_dict(l2_out, sim_name, magnitude_channels=magnitude_channels)
                    
                        _name, _ss, _et, _dl = la._process_output(output)
                        ss[_name] = _ss
                        et[_name] = _et
                        dl[_name] = _dl
                        ct.append(l2_out)

                        output.df.to_pickle(os.path.join(self.FAST_runDirectory,sim_name+'.p'))

                        summary_stats, extreme_table, DELs = la.post_process(ss, et, dl)
                    
            self.post_process(summary_stats, extreme_table, DELs, case_list, dlc_list, inputs, discrete_inputs, outputs, discrete_outputs)
            
            # list_cases, list_casenames, required_channels, case_keys = self.DLC_creation(inputs, discrete_inputs, fst_vt)
            # FAST_Output = self.run_FAST(fst_vt, list_cases, list_casenames, required_channels)

        elif self.Analysis_Level == 1:
            # Write FAST files, do not run
            self.write_FAST(fst_vt, discrete_outputs)

        # discrete_outputs['fst_vt_out'] = fst_vt

        # delete run directory. not recommended for most cases, use for large parallelization problems where disk storage will otherwise fill up
        if self.clean_FAST_directory:
            try:
                shutil.rmtree(self.FAST_runDirectory)
            except:
                print('Failed to delete directory: %s'%self.FAST_runDirectory)

    def init_FAST_model(self):

        fst_vt = self.options['modeling_options']['openfast']['fst_vt']
        modeling_options = self.options['modeling_options']
        
        # Main .fst file`
        fst_vt['Fst']               = {}
        fst_vt['ElastoDyn']         = {}
        fst_vt['ElastoDynBlade']    = {}
        fst_vt['ElastoDynTower']    = {}
        fst_vt['AeroDyn15']         = {}
        fst_vt['AeroDynBlade']      = {}
        fst_vt['ServoDyn']          = {}
        fst_vt['InflowWind']        = {}
        fst_vt['SubDyn']            = {}
        fst_vt['HydroDyn']          = {}
        fst_vt['MoorDyn']           = {}
        fst_vt['MAP']               = {}

        for key in modeling_options['Level3']['simulation']:
            fst_vt['Fst'][key] = modeling_options['Level3']['simulation'][key]
            
        for key in modeling_options['Level3']['ElastoDyn']:
            fst_vt['ElastoDyn'][key] = modeling_options['Level3']['ElastoDyn'][key]
            
        for key in modeling_options['Level3']['ElastoDynBlade']:
            fst_vt['ElastoDynBlade'][key] = modeling_options['Level3']['ElastoDynBlade'][key]
            
        for key in modeling_options['Level3']['ElastoDynTower']:
            fst_vt['ElastoDynTower'][key] = modeling_options['Level3']['ElastoDynTower'][key]
            
        for key in modeling_options['Level3']['AeroDyn']:
            fst_vt['AeroDyn15'][key] = copy.copy(modeling_options['Level3']['AeroDyn'][key])
            
        for key in modeling_options['Level3']['InflowWind']:
            fst_vt['InflowWind'][key] = modeling_options['Level3']['InflowWind'][key]
            
        for key in modeling_options['Level3']['ServoDyn']:
            fst_vt['ServoDyn'][key] = modeling_options['Level3']['ServoDyn'][key]
            
        for key in modeling_options['Level3']['SubDyn']:
            fst_vt['SubDyn'][key] = modeling_options['Level3']['SubDyn'][key]
            
        for key in modeling_options['Level3']['HydroDyn']:
            fst_vt['HydroDyn'][key] = modeling_options['Level3']['HydroDyn'][key]
            
        for key in modeling_options['Level3']['MoorDyn']:
            fst_vt['MoorDyn'][key] = modeling_options['Level3']['MoorDyn'][key]
        
        for key1 in modeling_options['Level3']['outlist']:
                for key2 in modeling_options['Level3']['outlist'][key1]:
                    fst_vt['outlist'][key1][key2] = modeling_options['Level3']['outlist'][key1][key2]

        fst_vt['ServoDyn']['DLL_FileName'] = modeling_options['openfast']['file_management']['path2dll']

        if fst_vt['AeroDyn15']['IndToler'] == 0.:
            fst_vt['AeroDyn15']['IndToler'] = 'default'
        if fst_vt['AeroDyn15']['DTAero'] == 0.:
            fst_vt['AeroDyn15']['DTAero'] = 'default'
        if fst_vt['AeroDyn15']['OLAF']['DTfvw'] == 0.:
            fst_vt['AeroDyn15']['OLAF']['DTfvw'] = 'default'
        if fst_vt['ElastoDyn']['DT'] == 0.:
            fst_vt['ElastoDyn']['DT'] = 'default'

        return fst_vt

    def update_FAST_model(self, fst_vt, inputs, discrete_inputs):
        
        modeling_options = self.options['modeling_options']

        # Update fst_vt nested dictionary with data coming from WISDEM

        # Update ElastoDyn
        fst_vt['ElastoDyn']['NumBl']  = self.n_blades
        fst_vt['ElastoDyn']['TipRad'] = inputs['Rtip'][0]
        fst_vt['ElastoDyn']['HubRad'] = inputs['Rhub'][0]
        if discrete_inputs['rotor_orientation'] == 'upwind':
            k = -1.
        else:
            k = 1
        fst_vt['ElastoDyn']['PreCone(1)'] = k*inputs['cone'][0]
        fst_vt['ElastoDyn']['PreCone(2)'] = k*inputs['cone'][0]
        fst_vt['ElastoDyn']['PreCone(3)'] = k*inputs['cone'][0]
        fst_vt['ElastoDyn']['ShftTilt']   = k*inputs['tilt'][0]
        fst_vt['ElastoDyn']['OverHang']   = k*inputs['overhang'][0]
        fst_vt['ElastoDyn']['GBoxEff']    = inputs['gearbox_efficiency'][0] * 100.
        fst_vt['ElastoDyn']['GBRatio']    = inputs['gearbox_ratio'][0]

        # Update ServoDyn
        fst_vt['ServoDyn']['GenEff']       = float(inputs['generator_efficiency']/inputs['gearbox_efficiency']) * 100.
        fst_vt['ServoDyn']['PitManRat(1)'] = float(inputs['max_pitch_rate'])
        fst_vt['ServoDyn']['PitManRat(2)'] = float(inputs['max_pitch_rate'])
        fst_vt['ServoDyn']['PitManRat(3)'] = float(inputs['max_pitch_rate'])

        # Structural Control: these could be defaulted modeling options, but we will add them as DVs later, so we'll hard code them here for now
        fst_vt['ServoDyn']['NumBStC']       = 0
        fst_vt['ServoDyn']['BStCfiles']     = "unused"
        fst_vt['ServoDyn']['NumNStC']       = 0
        fst_vt['ServoDyn']['NStCfiles']     = "unused"
        fst_vt['ServoDyn']['NumTStC']       = 0
        fst_vt['ServoDyn']['TStCfiles']     = "unused"
        fst_vt['ServoDyn']['NumSStC']       = 0
        fst_vt['ServoDyn']['SStCfiles']     = "unused"

        # Masses and inertias from DriveSE
        fst_vt['ElastoDyn']['HubMass']   = inputs['hub_system_mass'][0]
        fst_vt['ElastoDyn']['HubIner']   = inputs['hub_system_I'][0]
        fst_vt['ElastoDyn']['HubCM']     = inputs['hub_system_cm'][0] # k*inputs['overhang'][0] - inputs['hub_system_cm'][0], but we need to solve the circular dependency in DriveSE first
        fst_vt['ElastoDyn']['NacMass']   = inputs['above_yaw_mass'][0]
        fst_vt['ElastoDyn']['YawBrMass'] = inputs['yaw_mass'][0]
        fst_vt['ElastoDyn']['NacYIner']  = inputs['nacelle_I_TT'][2]
        fst_vt['ElastoDyn']['NacCMxn']   = -k*inputs['nacelle_cm'][0]
        fst_vt['ElastoDyn']['NacCMyn']   = inputs['nacelle_cm'][1]
        fst_vt['ElastoDyn']['NacCMzn']   = inputs['nacelle_cm'][2]
        fst_vt['ElastoDyn']['Twr2Shft']  = float(inputs['twr2shaft'])
        fst_vt['ElastoDyn']['GenIner']   = float(inputs['GenIner'])

        # Mass and inertia inputs
        fst_vt['ElastoDyn']['TipMass(1)'] = 0.
        fst_vt['ElastoDyn']['TipMass(2)'] = 0.
        fst_vt['ElastoDyn']['TipMass(3)'] = 0.

        tower_base_height = max(float(inputs['tower_base_height']), float(inputs["platform_center_of_mass"][2]))
        fst_vt['ElastoDyn']['TowerBsHt'] = tower_base_height # Height of tower base above ground level [onshore] or MSL [offshore] (meters)
        fst_vt['ElastoDyn']['TowerHt']   = float(inputs['hub_height']) - float(inputs['distance_tt_hub']) # Height of tower above ground level [onshore] or MSL [offshore] (meters)

        # TODO: There is some confusion on PtfmRefzt
        # DZ: based on the openfast r-tests:
        #   if this is floating, the z ref. point is 0.  Is this the reference that platform_center_of_mass is relative to?
        #   if fixed bottom, it's the tower base height.  
        if modeling_options['flags']['floating']:
            fst_vt['ElastoDyn']['PtfmMass'] = float(inputs["platform_mass"])
            fst_vt['ElastoDyn']['PtfmRIner'] = float(inputs["platform_I_total"][0])
            fst_vt['ElastoDyn']['PtfmPIner'] = float(inputs["platform_I_total"][1])
            fst_vt['ElastoDyn']['PtfmYIner'] = float(inputs["platform_I_total"][2])
            fst_vt['ElastoDyn']['PtfmCMxt'] = float(inputs["platform_center_of_mass"][0])
            fst_vt['ElastoDyn']['PtfmCMyt'] = float(inputs["platform_center_of_mass"][1])
            fst_vt['ElastoDyn']['PtfmCMzt'] = float(inputs["platform_center_of_mass"][2])
            fst_vt['ElastoDyn']['PtfmRefzt'] = 0. # Vertical distance from the ground level [onshore] or MSL [offshore] to the platform reference point (meters)

        else:
            # Ptfm* can capture the transition piece for fixed-bottom, but we are doing that in subdyn, so only worry about getting height right
            fst_vt['ElastoDyn']['PtfmMass'] = 0.
            fst_vt['ElastoDyn']['PtfmRIner'] = 0.
            fst_vt['ElastoDyn']['PtfmPIner'] = 0.
            fst_vt['ElastoDyn']['PtfmYIner'] = 0.
            fst_vt['ElastoDyn']['PtfmCMxt'] = 0.
            fst_vt['ElastoDyn']['PtfmCMyt'] = 0.
            fst_vt['ElastoDyn']['PtfmCMzt'] = float(inputs['tower_base_height'])
            fst_vt['ElastoDyn']['PtfmRefzt'] = tower_base_height # Vertical distance from the ground level [onshore] or MSL [offshore] to the platform reference point (meters)

        # Drivetrain inputs
        fst_vt['ElastoDyn']['DTTorSpr'] = float(inputs['drivetrain_spring_constant'])
        fst_vt['ElastoDyn']['DTTorDmp'] = float(inputs['drivetrain_damping_coefficient'])

        # Update Inflowwind
        fst_vt['InflowWind']['RefHt'] = float(inputs['hub_height'])
        fst_vt['InflowWind']['RefHt_Uni'] = float(inputs['hub_height'])
        fst_vt['InflowWind']['PLexp'] = float(inputs['shearExp'])
        if fst_vt['InflowWind']['NWindVel'] == 1:
            fst_vt['InflowWind']['WindVxiList'] = 0.
            fst_vt['InflowWind']['WindVyiList'] = 0.
            fst_vt['InflowWind']['WindVziList'] = float(inputs['hub_height'])
        else:
            raise Exception('The code only supports InflowWind NWindVel == 1')

        # Update ElastoDyn Tower Input File
        twr_elev  = inputs['tower_monopile_z']
        twr_index = np.argmin(abs(twr_elev - np.maximum(1.0, tower_base_height)))
        cd_index  = 0
        if twr_elev[twr_index] <= 1.:
            twr_index += 1
            cd_index  += 1
        fst_vt['AeroDyn15']['NumTwrNds'] = len(twr_elev[twr_index:])
        fst_vt['AeroDyn15']['TwrElev']   = twr_elev[twr_index:]
        fst_vt['AeroDyn15']['TwrDiam']   = inputs['tower_outer_diameter'][twr_index:]
        fst_vt['AeroDyn15']['TwrCd']     = inputs['tower_cd'][cd_index:]
        fst_vt['AeroDyn15']['TwrTI']     = np.ones(len(twr_elev[twr_index:])) * fst_vt['AeroDyn15']['TwrTI']

        z_tow = twr_elev[twr_index:]
        z_sec, _ = util.nodal2sectional(z_tow)
        sec_loc = (z_sec - z_sec[0]) / (z_sec[-1] - z_sec[0])
        fst_vt['ElastoDynTower']['NTwInpSt'] = len(sec_loc)
        fst_vt['ElastoDynTower']['HtFract']  = sec_loc
        fst_vt['ElastoDynTower']['TMassDen'] = inputs['mass_den'][twr_index:]
        fst_vt['ElastoDynTower']['TwFAStif'] = inputs['foreaft_stff'][twr_index:]
        fst_vt['ElastoDynTower']['TwSSStif'] = inputs['sideside_stff'][twr_index:]
        fst_vt['ElastoDynTower']['TwFAM1Sh'] = inputs['fore_aft_modes'][0, :]  / sum(inputs['fore_aft_modes'][0, :])
        fst_vt['ElastoDynTower']['TwFAM2Sh'] = inputs['fore_aft_modes'][1, :]  / sum(inputs['fore_aft_modes'][1, :])
        fst_vt['ElastoDynTower']['TwSSM1Sh'] = inputs['side_side_modes'][0, :] / sum(inputs['side_side_modes'][0, :])
        fst_vt['ElastoDynTower']['TwSSM2Sh'] = inputs['side_side_modes'][1, :] / sum(inputs['side_side_modes'][1, :])

        # Calculate yaw stiffness of tower (springs in series) and use in servodyn as yaw spring constant
        n_height_mon = self.options['modeling_options']['WISDEM']['TowerSE']['n_height_monopile']
        k_tow_tor = inputs['tor_stff'][n_height_mon:] / np.diff(inputs['tower_monopile_z'][n_height_mon:])
        k_tow_tor = 1.0/np.sum(1.0/k_tow_tor)
        # R. Bergua's suggestion to set the stiffness to the tower torsional stiffness and the
        # damping to the frequency of the first tower torsional mode- easier than getting the yaw inertia right
        damp_ratio = 0.01
        f_torsion = float(inputs['tor_freq'])
        fst_vt['ServoDyn']['YawSpr'] = k_tow_tor
        if f_torsion > 0.0:
            fst_vt['ServoDyn']['YawDamp'] = damp_ratio * k_tow_tor / np.pi / f_torsion
        else:
            fst_vt['ServoDyn']['YawDamp'] = 2 * damp_ratio * np.sqrt(k_tow_tor * inputs['rna_I_TT'][2])
        
        # Update ElastoDyn Blade Input File
        fst_vt['ElastoDynBlade']['NBlInpSt']   = len(inputs['r'])
        fst_vt['ElastoDynBlade']['BlFract']    = (inputs['r']-inputs['Rhub'])/(inputs['Rtip']-inputs['Rhub'])
        fst_vt['ElastoDynBlade']['BlFract'][0] = 0.
        fst_vt['ElastoDynBlade']['BlFract'][-1]= 1.
        fst_vt['ElastoDynBlade']['PitchAxis']  = inputs['le_location']
        fst_vt['ElastoDynBlade']['StrcTwst']   = inputs['theta'] # to do: structural twist is not nessessarily (nor likely to be) the same as aero twist
        fst_vt['ElastoDynBlade']['BMassDen']   = inputs['beam:rhoA']
        fst_vt['ElastoDynBlade']['FlpStff']    = inputs['beam:EIyy']
        fst_vt['ElastoDynBlade']['EdgStff']    = inputs['beam:EIxx']
        fst_vt['ElastoDynBlade']['BldFl1Sh']   = np.zeros(5)
        fst_vt['ElastoDynBlade']['BldFl2Sh']   = np.zeros(5)
        fst_vt['ElastoDynBlade']['BldEdgSh']   = np.zeros(5)
        for i in range(5):
            fst_vt['ElastoDynBlade']['BldFl1Sh'][i] = inputs['flap_mode_shapes'][0,i] / sum(inputs['flap_mode_shapes'][0,:])
            fst_vt['ElastoDynBlade']['BldFl2Sh'][i] = inputs['flap_mode_shapes'][1,i] / sum(inputs['flap_mode_shapes'][1,:])
            fst_vt['ElastoDynBlade']['BldEdgSh'][i] = inputs['edge_mode_shapes'][0,i] / sum(inputs['edge_mode_shapes'][0,:])
        
        # Update AeroDyn15
        fst_vt['AeroDyn15']['AirDens']   = float(inputs['rho'])
        fst_vt['AeroDyn15']['KinVisc']   = inputs['mu'][0] / inputs['rho'][0]
        fst_vt['AeroDyn15']['SpdSound']  = float(inputs['speed_sound_air'])

        # Update OLAF
        if fst_vt['AeroDyn15']['WakeMod'] == 3:
            _, _, nNWPanel, nFWPanel, nFWPanelFree = OLAFParams(fst_vt['ElastoDyn']['RotSpeed'])
            fst_vt['AeroDyn15']['OLAF']['nNWPanel'] = nNWPanel
            fst_vt['AeroDyn15']['OLAF']['nFWPanel'] = nFWPanel
            fst_vt['AeroDyn15']['OLAF']['nFWPanelFree'] = nFWPanelFree

        # Update AeroDyn15 Blade Input File
        r = (inputs['r']-inputs['Rhub'])
        r[0]  = 0.
        r[-1] = inputs['Rtip']-inputs['Rhub']
        fst_vt['AeroDynBlade']['NumBlNds'] = self.n_span
        fst_vt['AeroDynBlade']['BlSpn']    = r
        fst_vt['AeroDynBlade']['BlCrvAC']  = inputs['ref_axis_blade'][:,0]
        fst_vt['AeroDynBlade']['BlSwpAC']  = inputs['ref_axis_blade'][:,1]
        fst_vt['AeroDynBlade']['BlCrvAng'] = np.degrees(np.arcsin(np.gradient(inputs['ref_axis_blade'][:,0])/np.gradient(r)))
        fst_vt['AeroDynBlade']['BlTwist']  = inputs['theta']
        fst_vt['AeroDynBlade']['BlChord']  = inputs['chord']
        fst_vt['AeroDynBlade']['BlAFID']   = np.asarray(range(1,self.n_span+1))

        # Update AeroDyn15 Airfoile Input Files
        # airfoils = inputs['airfoils']
        fst_vt['AeroDyn15']['NumAFfiles'] = self.n_span
        # fst_vt['AeroDyn15']['af_data'] = [{}]*len(airfoils)
        fst_vt['AeroDyn15']['af_data'] = []

        # Set the AD15 flag AFTabMod, deciding whether we use more Re per airfoil or user-defined tables (used for example in distributed aerodynamic control)
        if fst_vt['AeroDyn15']['AFTabMod'] == 1:
            # If AFTabMod is the default coming form the schema, check the value from WISDEM, which might be set to 2 if more Re per airfoil are defined in the geometry yaml 
            fst_vt['AeroDyn15']['AFTabMod'] = modeling_options["WISDEM"]["RotorSE"]["AFTabMod"]
        if self.n_tab > 1 and fst_vt['AeroDyn15']['AFTabMod'] == 1:
            fst_vt['AeroDyn15']['AFTabMod'] = 3
        elif self.n_tab > 1 and fst_vt['AeroDyn15']['AFTabMod'] == 2:
            raise Exception('OpenFAST does not support both multiple Re and multiple user defined tabs. Please remove DAC devices or Re polars')

        for i in range(self.n_span): # No of blade radial stations
        
            fst_vt['AeroDyn15']['af_data'].append([])
            
            if fst_vt['AeroDyn15']['AFTabMod'] == 1:
                loop_index = 1
            elif fst_vt['AeroDyn15']['AFTabMod'] == 2:
                loop_index = self.n_Re
            else:
                loop_index = self.n_tab

            for j in range(loop_index): # Number of tabs or Re
                if fst_vt['AeroDyn15']['AFTabMod'] == 1:
                    unsteady = eval_unsteady(inputs['airfoils_aoa'], inputs['airfoils_cl'][i,:,0,0], inputs['airfoils_cd'][i,:,0,0], inputs['airfoils_cm'][i,:,0,0])
                elif fst_vt['AeroDyn15']['AFTabMod'] == 2:
                    unsteady = eval_unsteady(inputs['airfoils_aoa'], inputs['airfoils_cl'][i,:,j,0], inputs['airfoils_cd'][i,:,j,0], inputs['airfoils_cm'][i,:,j,0])
                else:
                    unsteady = eval_unsteady(inputs['airfoils_aoa'], inputs['airfoils_cl'][i,:,0,j], inputs['airfoils_cd'][i,:,0,j], inputs['airfoils_cm'][i,:,0,j])
                
                fst_vt['AeroDyn15']['af_data'][i].append({})


                fst_vt['AeroDyn15']['af_data'][i][j]['InterpOrd'] = "DEFAULT"
                fst_vt['AeroDyn15']['af_data'][i][j]['NonDimArea']= 1
                if modeling_options['openfast']['analysis_settings']['generate_af_coords']:
                    fst_vt['AeroDyn15']['af_data'][i][j]['NumCoords'] = '@"AF{:02d}_Coords.txt"'.format(i)
                else:
                    fst_vt['AeroDyn15']['af_data'][i][j]['NumCoords'] = 0
                
                fst_vt['AeroDyn15']['af_data'][i][j]['NumTabs']   = loop_index
                if fst_vt['AeroDyn15']['AFTabMod'] == 3:
                    fst_vt['AeroDyn15']['af_data'][i][j]['Ctrl'] = inputs['airfoils_Ctrl'][i,0,j]  # unsteady['Ctrl'] # added to unsteady function for variable flap controls at airfoils
                    fst_vt['AeroDyn15']['af_data'][i][j]['Re']   = inputs['airfoils_Re'][0] # If AFTabMod==3 the Re is neglected, but it still must be the same across tables
                else:
                    fst_vt['AeroDyn15']['af_data'][i][j]['Re']   = inputs['airfoils_Re'][j]
                    fst_vt['AeroDyn15']['af_data'][i][j]['Ctrl'] = 0.
                fst_vt['AeroDyn15']['af_data'][i][j]['InclUAdata']= "True"
                fst_vt['AeroDyn15']['af_data'][i][j]['alpha0']    = unsteady['alpha0']
                fst_vt['AeroDyn15']['af_data'][i][j]['alpha1']    = unsteady['alpha1']
                fst_vt['AeroDyn15']['af_data'][i][j]['alpha2']    = unsteady['alpha2']
                fst_vt['AeroDyn15']['af_data'][i][j]['eta_e']     = unsteady['eta_e']
                fst_vt['AeroDyn15']['af_data'][i][j]['C_nalpha']  = unsteady['C_nalpha']
                fst_vt['AeroDyn15']['af_data'][i][j]['T_f0']      = unsteady['T_f0']
                fst_vt['AeroDyn15']['af_data'][i][j]['T_V0']      = unsteady['T_V0']
                fst_vt['AeroDyn15']['af_data'][i][j]['T_p']       = unsteady['T_p']
                fst_vt['AeroDyn15']['af_data'][i][j]['T_VL']      = unsteady['T_VL']
                fst_vt['AeroDyn15']['af_data'][i][j]['b1']        = unsteady['b1']
                fst_vt['AeroDyn15']['af_data'][i][j]['b2']        = unsteady['b2']
                fst_vt['AeroDyn15']['af_data'][i][j]['b5']        = unsteady['b5']
                fst_vt['AeroDyn15']['af_data'][i][j]['A1']        = unsteady['A1']
                fst_vt['AeroDyn15']['af_data'][i][j]['A2']        = unsteady['A2']
                fst_vt['AeroDyn15']['af_data'][i][j]['A5']        = unsteady['A5']
                fst_vt['AeroDyn15']['af_data'][i][j]['S1']        = unsteady['S1']
                fst_vt['AeroDyn15']['af_data'][i][j]['S2']        = unsteady['S2']
                fst_vt['AeroDyn15']['af_data'][i][j]['S3']        = unsteady['S3']
                fst_vt['AeroDyn15']['af_data'][i][j]['S4']        = unsteady['S4']
                fst_vt['AeroDyn15']['af_data'][i][j]['Cn1']       = unsteady['Cn1']
                fst_vt['AeroDyn15']['af_data'][i][j]['Cn2']       = unsteady['Cn2']
                fst_vt['AeroDyn15']['af_data'][i][j]['St_sh']     = unsteady['St_sh']
                fst_vt['AeroDyn15']['af_data'][i][j]['Cd0']       = unsteady['Cd0']
                fst_vt['AeroDyn15']['af_data'][i][j]['Cm0']       = unsteady['Cm0']
                fst_vt['AeroDyn15']['af_data'][i][j]['k0']        = unsteady['k0']
                fst_vt['AeroDyn15']['af_data'][i][j]['k1']        = unsteady['k1']
                fst_vt['AeroDyn15']['af_data'][i][j]['k2']        = unsteady['k2']
                fst_vt['AeroDyn15']['af_data'][i][j]['k3']        = unsteady['k3']
                fst_vt['AeroDyn15']['af_data'][i][j]['k1_hat']    = unsteady['k1_hat']
                fst_vt['AeroDyn15']['af_data'][i][j]['x_cp_bar']  = unsteady['x_cp_bar']
                fst_vt['AeroDyn15']['af_data'][i][j]['UACutout']  = unsteady['UACutout']
                fst_vt['AeroDyn15']['af_data'][i][j]['filtCutOff']= unsteady['filtCutOff']
                fst_vt['AeroDyn15']['af_data'][i][j]['NumAlf']    = len(unsteady['Alpha'])
                fst_vt['AeroDyn15']['af_data'][i][j]['Alpha']     = np.array(unsteady['Alpha'])
                fst_vt['AeroDyn15']['af_data'][i][j]['Cl']        = np.array(unsteady['Cl'])
                fst_vt['AeroDyn15']['af_data'][i][j]['Cd']        = np.array(unsteady['Cd'])
                fst_vt['AeroDyn15']['af_data'][i][j]['Cm']        = np.array(unsteady['Cm'])
                fst_vt['AeroDyn15']['af_data'][i][j]['Cpmin']     = np.zeros_like(unsteady['Cm'])        
        
        fst_vt['AeroDyn15']['af_coord'] = []
        fst_vt['AeroDyn15']['rthick']   = np.zeros(self.n_span)
        fst_vt['AeroDyn15']['ac']   = np.zeros(self.n_span)
        for i in range(self.n_span):
            fst_vt['AeroDyn15']['af_coord'].append({})
            fst_vt['AeroDyn15']['af_coord'][i]['x']  = inputs['coord_xy_interp'][i,:,0]
            fst_vt['AeroDyn15']['af_coord'][i]['y']  = inputs['coord_xy_interp'][i,:,1]
            fst_vt['AeroDyn15']['rthick'][i]         = inputs['rthick'][i]
            fst_vt['AeroDyn15']['ac'][i]             = inputs['ac'][i]
                
        # # AeroDyn blade spanwise output positions
        r_out_target  = [0.1, 0.20, 0.30, 0.4, 0.5, 0.6, 0.7, 0.8, 0.9]
        r = r/r[-1]
        idx_out       = [np.argmin(abs(r-ri)) for ri in r_out_target]
        self.R_out_AD = [fst_vt['AeroDynBlade']['BlSpn'][i] for i in idx_out]
        if len(self.R_out_AD) != len(np.unique(self.R_out_AD)):
            raise Exception('ERROR: the spanwise resolution is too coarse and does not support 9 channels along blade span. Please increase it in the modeling_options.yaml.')
        fst_vt['AeroDyn15']['BlOutNd']  = [str(idx+1) for idx in idx_out]
        fst_vt['AeroDyn15']['NBlOuts']  = len(idx_out)

        # ElastoDyn blade spanwise output positions
        nBldNodes     = fst_vt['ElastoDyn']['BldNodes']
        bld_fract     = np.arange(1./nBldNodes/2., 1, 1./nBldNodes)
        idx_out       = [np.argmin(abs(bld_fract-ri)) for ri in r_out_target]
        r_nodes       = bld_fract*(fst_vt['ElastoDyn']['TipRad']-fst_vt['ElastoDyn']['HubRad']) + fst_vt['ElastoDyn']['HubRad']
        self.R_out_ED_bl = np.hstack((fst_vt['ElastoDyn']['HubRad'], [r_nodes[i] for i in idx_out]))
        if len(self.R_out_ED_bl) != len(np.unique(self.R_out_ED_bl)):
            raise Exception('ERROR: the spanwise resolution is too coarse and does not support 9 channels along blade span. Please increase it in the modeling_options.yaml.')
        fst_vt['ElastoDyn']['BldGagNd'] = [idx+1 for idx in idx_out]
        fst_vt['ElastoDyn']['NBlGages'] = len(idx_out)

        # ElastoDyn tower output positions along height
        fst_vt['ElastoDyn']['NTwGages'] = 9
        nTwrNodes = fst_vt['ElastoDyn']['TwrNodes']
        twr_fract = np.arange(1./nTwrNodes/2., 1, 1./nTwrNodes)
        idx_out = [np.argmin(abs(twr_fract-ri)) for ri in r_out_target]
        fst_vt['ElastoDyn']['TwrGagNd'] = [idx+1 for idx in idx_out]
        fst_vt['AeroDyn15']['NTwOuts'] = 0
        self.Z_out_ED_twr = np.hstack((0., [twr_fract[i] for i in idx_out], 1.))

        # SubDyn inputs- monopile and floating
        if modeling_options['flags']['monopile']:
            mono_index = twr_index+1 # Duplicate intersection point
            n_joints = len(inputs['tower_outer_diameter'][1:mono_index]) # Omit submerged pile
            n_members = n_joints - 1
            itrans = n_joints - 1
            fst_vt['SubDyn']['JointXss'] = np.zeros( n_joints )
            fst_vt['SubDyn']['JointYss'] = np.zeros( n_joints )
            fst_vt['SubDyn']['JointZss'] = twr_elev[1:mono_index]
            fst_vt['SubDyn']['NReact'] = 1
            fst_vt['SubDyn']['RJointID'] = [1]
            fst_vt['SubDyn']['RctTDXss'] = fst_vt['SubDyn']['RctTDYss'] = fst_vt['SubDyn']['RctTDZss'] = [1]
            fst_vt['SubDyn']['RctRDXss'] = fst_vt['SubDyn']['RctRDYss'] = fst_vt['SubDyn']['RctRDZss'] = [1]
            fst_vt['SubDyn']['NInterf'] = 1
            fst_vt['SubDyn']['IJointID'] = [n_joints]
            fst_vt['SubDyn']['MJointID1'] = np.arange( n_members, dtype=np.int_ ) + 1
            fst_vt['SubDyn']['MJointID2'] = np.arange( n_members, dtype=np.int_ ) + 2
            fst_vt['SubDyn']['YoungE1'] = inputs['tower_E'][1:mono_index]
            fst_vt['SubDyn']['ShearG1'] = inputs['tower_G'][1:mono_index]
            fst_vt['SubDyn']['MatDens1'] = inputs['tower_rho'][1:mono_index]
            fst_vt['SubDyn']['XsecD'] = util.nodal2sectional(inputs['tower_outer_diameter'][1:mono_index])[0]
            fst_vt['SubDyn']['XsecT'] = inputs['tower_wall_thickness'][1:mono_index]
            
            # Find the members where the 9 channels of SubDyn should be placed
            grid_joints_monopile = (fst_vt['SubDyn']['JointZss'] - fst_vt['SubDyn']['JointZss'][0]) / (fst_vt['SubDyn']['JointZss'][-1] - fst_vt['SubDyn']['JointZss'][0])
            n_channels = 9
            grid_target = np.linspace(0., 1., n_channels)
            # Take the first node for every member, except for last one
            idx_out = [np.argmin(abs(grid_joints_monopile-grid_i)) for grid_i in grid_target]
            fst_vt['SubDyn']['NMOutputs'] = n_channels
            fst_vt['SubDyn']['MemberID_out'] = [idx+1 for idx in idx_out]
            fst_vt['SubDyn']['MemberID_out'][-1] -= 1 
            fst_vt['SubDyn']['NOutCnt'] = np.ones_like(fst_vt['SubDyn']['MemberID_out'])
            fst_vt['SubDyn']['NodeCnt'] = np.ones_like(fst_vt['SubDyn']['MemberID_out'])
            fst_vt['SubDyn']['NodeCnt'][-1] = 2
            self.Z_out_SD_mpl = [grid_joints_monopile[i] for i in idx_out]
                
        elif modeling_options['flags']['floating']:
            joints_xyz = inputs["platform_nodes"]
            n_joints = np.where(joints_xyz[:, 0] == NULL)[0][0]
            joints_xyz = joints_xyz[:n_joints, :]
            itrans = util.closest_node(joints_xyz, inputs["transition_node"])

            N1 = np.int_(inputs["platform_elem_n1"])
            n_members = np.where(N1 == NULL)[0][0]
            N1 = N1[:n_members]
            N2 = np.int_(inputs["platform_elem_n2"][:n_members])
                
            fst_vt['SubDyn']['JointXss'] = joints_xyz[:,0]
            fst_vt['SubDyn']['JointYss'] = joints_xyz[:,1]
            fst_vt['SubDyn']['JointZss'] = joints_xyz[:,2]
            fst_vt['SubDyn']['NReact'] = 0
            fst_vt['SubDyn']['RJointID'] = []
            fst_vt['SubDyn']['RctTDXss'] = fst_vt['SubDyn']['RctTDYss'] = fst_vt['SubDyn']['RctTDZss'] = []
            fst_vt['SubDyn']['RctRDXss'] = fst_vt['SubDyn']['RctRDYss'] = fst_vt['SubDyn']['RctRDZss'] = []
            if modeling_options['floating']['transition_joint'] is None:
                fst_vt['SubDyn']['NInterf'] = 0
                fst_vt['SubDyn']['IJointID'] = []
            else:
                fst_vt['SubDyn']['NInterf'] = 1
                fst_vt['SubDyn']['IJointID'] = [itrans+1]
            fst_vt['SubDyn']['MJointID1'] = N1+1
            fst_vt['SubDyn']['MJointID2'] = N2+1
            
            fst_vt['SubDyn']['YoungE1'] = inputs["platform_elem_E"][:n_members]
            fst_vt['SubDyn']['ShearG1'] = inputs["platform_elem_G"][:n_members]
            fst_vt['SubDyn']['MatDens1'] = inputs["platform_elem_rho"][:n_members]
            fst_vt['SubDyn']['XsecD'] = inputs["platform_elem_D"][:n_members]
            fst_vt['SubDyn']['XsecT'] = inputs["platform_elem_t"][:n_members]
            
        # SubDyn inputs- offshore generic
        if modeling_options['flags']['offshore']:
            if fst_vt['SubDyn']['SDdeltaT']<=-999.0: fst_vt['SubDyn']['SDdeltaT'] = "DEFAULT"
            fst_vt['SubDyn']['JDampings'] = [str(m) for m in fst_vt['SubDyn']['JDampings']]
            fst_vt['SubDyn']['GuyanDamp'] = np.vstack( tuple([fst_vt['SubDyn']['GuyanDamp'+str(m+1)] for m in range(6)]) )
            fst_vt['SubDyn']['Rct_SoilFile'] = [""]*fst_vt['SubDyn']['NReact']
            fst_vt['SubDyn']['NJoints'] = n_joints
            fst_vt['SubDyn']['JointID'] = np.arange( n_joints, dtype=np.int_) + 1
            fst_vt['SubDyn']['JointType'] = np.ones( n_joints, dtype=np.int_)
            fst_vt['SubDyn']['JointDirX'] = fst_vt['SubDyn']['JointDirY'] = fst_vt['SubDyn']['JointDirZ'] = np.zeros( n_joints )
            fst_vt['SubDyn']['JointStiff'] = np.zeros( n_joints )
            fst_vt['SubDyn']['ItfTDXss'] = fst_vt['SubDyn']['ItfTDYss'] = fst_vt['SubDyn']['ItfTDZss'] = [1]
            fst_vt['SubDyn']['ItfRDXss'] = fst_vt['SubDyn']['ItfRDYss'] = fst_vt['SubDyn']['ItfRDZss'] = [1]
            fst_vt['SubDyn']['NMembers'] = n_members
            fst_vt['SubDyn']['MemberID'] = np.arange( n_members, dtype=np.int_ ) + 1
            fst_vt['SubDyn']['MPropSetID1'] = fst_vt['SubDyn']['MPropSetID2'] = np.arange( n_members, dtype=np.int_ ) + 1
            fst_vt['SubDyn']['MType'] = np.ones( n_members, dtype=np.int_ )
            fst_vt['SubDyn']['NPropSets'] = n_members
            fst_vt['SubDyn']['PropSetID1'] = np.arange( n_members, dtype=np.int_ ) + 1
            fst_vt['SubDyn']['NCablePropSets'] = 0
            fst_vt['SubDyn']['NRigidPropSets'] = 0
            fst_vt['SubDyn']['NCOSMs'] = 0
            fst_vt['SubDyn']['NXPropSets'] = 0
            fst_vt['SubDyn']['NCmass'] = 2 if inputs['gravity_foundation_mass'] > 0.0 else 1
            fst_vt['SubDyn']['CMJointID'] = [itrans+1]
            fst_vt['SubDyn']['JMass'] = [float(inputs['transition_piece_mass'])]
            fst_vt['SubDyn']['JMXX'] = [inputs['transition_piece_I'][0]]
            fst_vt['SubDyn']['JMYY'] = [inputs['transition_piece_I'][1]]
            fst_vt['SubDyn']['JMZZ'] = [inputs['transition_piece_I'][2]]
            fst_vt['SubDyn']['JMXY'] = fst_vt['SubDyn']['JMXZ'] = fst_vt['SubDyn']['JMYZ'] = [0.0]
            fst_vt['SubDyn']['MCGX'] = fst_vt['SubDyn']['MCGY'] = fst_vt['SubDyn']['MCGZ'] = [0.0]
            if inputs['gravity_foundation_mass'] > 0.0:
                fst_vt['SubDyn']['CMJointID'] += [1]
                fst_vt['SubDyn']['JMass'] += [float(inputs['gravity_foundation_mass'])]
                fst_vt['SubDyn']['JMXX'] += [inputs['gravity_foundation_I'][0]]
                fst_vt['SubDyn']['JMYY'] += [inputs['gravity_foundation_I'][1]]
                fst_vt['SubDyn']['JMZZ'] += [inputs['gravity_foundation_I'][2]]
                fst_vt['SubDyn']['JMXY'] += [0.0]
                fst_vt['SubDyn']['JMXZ'] += [0.0]
                fst_vt['SubDyn']['JMYZ'] += [0.0]
                fst_vt['SubDyn']['MCGX'] += [0.0]
                fst_vt['SubDyn']['MCGY'] += [0.0]
                fst_vt['SubDyn']['MCGZ'] += [0.0]
        

        # HydroDyn inputs
        if modeling_options['flags']['offshore']:
            fst_vt['HydroDyn']['WtrDens'] = float(inputs['rho_water'])
            fst_vt['HydroDyn']['WtrDpth'] = float(inputs['water_depth'])
            fst_vt['HydroDyn']['MSL2SWL'] = 0.0
            fst_vt['HydroDyn']['WaveHs'] = float(inputs['Hsig_wave'])
            fst_vt['HydroDyn']['WaveTp'] = float(inputs['Tsig_wave'])
            if fst_vt['HydroDyn']['WavePkShp']<=-999.0: fst_vt['HydroDyn']['WavePkShp'] = "DEFAULT"
            fst_vt['HydroDyn']['WaveDir'] = float(inputs['beta_wave'])
            fst_vt['HydroDyn']['WaveDirRange'] = np.rad2deg(fst_vt['HydroDyn']['WaveDirRange'])
            fst_vt['HydroDyn']['WaveElevxi'] = [str(m) for m in fst_vt['HydroDyn']['WaveElevxi']]
            fst_vt['HydroDyn']['WaveElevyi'] = [str(m) for m in fst_vt['HydroDyn']['WaveElevyi']]
            fst_vt['HydroDyn']['CurrSSDir'] = "DEFAULT" if fst_vt['HydroDyn']['CurrSSDir']<=-999.0 else np.rad2deg(fst_vt['HydroDyn']['CurrSSDir']) 
            fst_vt['HydroDyn']['AddF0'] = np.array( fst_vt['HydroDyn']['AddF0'] ).reshape(-1,1)
            fst_vt['HydroDyn']['AddCLin'] = np.vstack( tuple([fst_vt['HydroDyn']['AddCLin'+str(m+1)] for m in range(6)]) )
            fst_vt['HydroDyn']['AddBLin'] = np.vstack( tuple([fst_vt['HydroDyn']['AddBLin'+str(m+1)] for m in range(6)]) )
            fst_vt['HydroDyn']['AddBQuad'] = np.vstack( tuple([fst_vt['HydroDyn']['AddBQuad'+str(m+1)] for m in range(6)]) )
            fst_vt['HydroDyn']['NAxCoef'] = 1
            fst_vt['HydroDyn']['AxCoefID'] = 1 + np.arange( fst_vt['HydroDyn']['NAxCoef'], dtype=np.int_)
            fst_vt['HydroDyn']['AxCd'] = np.zeros( fst_vt['HydroDyn']['NAxCoef'] )
            fst_vt['HydroDyn']['AxCa'] = np.zeros( fst_vt['HydroDyn']['NAxCoef'] )
            fst_vt['HydroDyn']['AxCp'] = np.ones( fst_vt['HydroDyn']['NAxCoef'] )
            fst_vt['HydroDyn']['NJoints'] = fst_vt['SubDyn']['NJoints']
            fst_vt['HydroDyn']['JointID'] = fst_vt['SubDyn']['JointID']
            fst_vt['HydroDyn']['Jointxi'] = fst_vt['SubDyn']['JointXss']
            fst_vt['HydroDyn']['Jointyi'] = fst_vt['SubDyn']['JointYss']
            # New OpenFAST v3 HydroDyn really doesn't like joints right at MSL
            hd_joints = np.array(fst_vt['SubDyn']['JointZss']).copy()
            hd_joints[hd_joints==0.0] = 1e-2
            fst_vt['HydroDyn']['Jointzi'] = hd_joints
            fst_vt['HydroDyn']['JointAxID'] = np.ones( fst_vt['HydroDyn']['NJoints'], dtype=np.int_)
            fst_vt['HydroDyn']['JointOvrlp'] = np.zeros( fst_vt['HydroDyn']['NJoints'], dtype=np.int_)
            fst_vt['HydroDyn']['NPropSets'] = fst_vt['SubDyn']['NPropSets']
            fst_vt['HydroDyn']['PropSetID'] = fst_vt['SubDyn']['PropSetID1']
            fst_vt['HydroDyn']['PropD'] = fst_vt['SubDyn']['XsecD']
            fst_vt['HydroDyn']['PropThck'] = fst_vt['SubDyn']['XsecT']

            fst_vt['HydroDyn']['SimplCd'] = 1.0
            fst_vt['HydroDyn']['SimplCdMG'] = 1.0
            fst_vt['HydroDyn']['SimplCa'] = 1.0
            fst_vt['HydroDyn']['SimplCaMG'] = 1.0
            fst_vt['HydroDyn']['SimplCp'] = 1.0
            fst_vt['HydroDyn']['SimplCpMG'] = 1.0
            fst_vt['HydroDyn']['SimplAxCd'] = 0.0
            fst_vt['HydroDyn']['SimplAxCdMG'] = 0.0
            fst_vt['HydroDyn']['SimplAxCa'] = 1.0
            fst_vt['HydroDyn']['SimplAxCaMG'] = 1.0
            fst_vt['HydroDyn']['SimplAxCp'] = 1.0
            fst_vt['HydroDyn']['SimplAxCpMG'] = 1.0
            fst_vt['HydroDyn']['NCoefDpth'] = 0
            fst_vt['HydroDyn']['NCoefMembers'] = 0
            fst_vt['HydroDyn']['NMembers'] = fst_vt['SubDyn']['NMembers']
            fst_vt['HydroDyn']['MemberID'] = fst_vt['SubDyn']['MemberID']
            fst_vt['HydroDyn']['MJointID1'] = fst_vt['SubDyn']['MJointID1']
            fst_vt['HydroDyn']['MJointID2'] = fst_vt['SubDyn']['MJointID2']
            fst_vt['HydroDyn']['MPropSetID1'] = fst_vt['SubDyn']['MPropSetID1']
            fst_vt['HydroDyn']['MPropSetID2'] = fst_vt['SubDyn']['MPropSetID2']
            fst_vt['HydroDyn']['MDivSize'] = 0.5*np.ones( fst_vt['HydroDyn']['NMembers'] )
            fst_vt['HydroDyn']['MCoefMod'] = np.ones( fst_vt['HydroDyn']['NMembers'], dtype=np.int_)
            fst_vt['HydroDyn']['PropPot'] = ['FALSE']* fst_vt['HydroDyn']['NMembers']
            fst_vt['HydroDyn']['NFillGroups'] = 0
            fst_vt['HydroDyn']['NMGDepths'] = 0

<<<<<<< HEAD
            if fst_vt['HydroDyn']['NBody'] > 1:
                raise Exception('Multiple HydroDyn bodies (NBody > 1) is currently not supported in WEIS')

            # Offset of body reference point 
            fst_vt['HydroDyn']['PtfmRefxt']     = 0 
            fst_vt['HydroDyn']['PtfmRefyt']     = 0 
            fst_vt['HydroDyn']['PtfmRefzt']     = 0 
            fst_vt['HydroDyn']['PtfmRefztRot']  = 0 

            # If we're using the potential model, need these settings that aren't default
            if fst_vt['HydroDyn']['PotMod']:
                fst_vt['HydroDyn']['ExctnMod'] = 1
                fst_vt['HydroDyn']['RdtnMod'] = 1
                fst_vt['HydroDyn']['RdtnDT'] = "DEFAULT"
                fst_vt['HydroDyn']['PropPot'] = ['True']* fst_vt['HydroDyn']['NMembers']
                
                # set PotFile directory relative to WEIS
                # we're probably going to have to copy these files in aeroelasticse when we start changing them each iteration
                weis_dir = os.path.dirname(os.path.dirname(os.path.dirname(os.path.abspath(__file__))))
                if fst_vt['HydroDyn']['PotFile']:
                    fst_vt['HydroDyn']['PotFile'] = os.path.join(weis_dir, fst_vt['HydroDyn']['PotFile'])
                else:
                    raise Exception('If PotMod=1, PotFile must be specified in modeling options')
=======
            # If we want to, use a simplified member approach, like the IEA-15MW semi-sub does
            if modeling_options['Level3']['HydroDyn']['SimpMembers']: #fst_vt['HydroDyn']['PotMod']:
                fst_vt['HydroDyn']['NJoints'] = 2
                fst_vt['HydroDyn']['JointID'] = np.array([1,2])
                fst_vt['HydroDyn']['Jointxi'] = np.array([0.0,0.0])
                fst_vt['HydroDyn']['Jointyi'] = np.array([0.0,0.0])
                fst_vt['HydroDyn']['Jointzi'] = np.array([0,fst_vt['HydroDyn']['Jointzi'].min()])

                fst_vt['HydroDyn']['NPropSets'] = 1
                fst_vt['HydroDyn']['PropSetID'] = np.array([1])
                fst_vt['HydroDyn']['PropD']     = np.array([1e-5])
                fst_vt['HydroDyn']['PropThck']  = np.array([1e-6])

                fst_vt['HydroDyn']['NMembers']      = 1
                fst_vt['HydroDyn']['MemberID']      = np.array([1])
                fst_vt['HydroDyn']['MJointID1']     = np.array([1])
                fst_vt['HydroDyn']['MJointID2']     = np.array([2])
                fst_vt['HydroDyn']['MPropSetID1']   = np.array([1])
                fst_vt['HydroDyn']['MPropSetID2']   = np.array([1])
                fst_vt['HydroDyn']['MDivSize']      = np.array([1.0])
                fst_vt['HydroDyn']['MCoefMod']      = np.ones( fst_vt['HydroDyn']['NMembers'], dtype=np.int_)

                fst_vt['HydroDyn']['SimplCd']       = 0.0
                fst_vt['HydroDyn']['SimplCdMG']     = 0.0
                fst_vt['HydroDyn']['SimplCa']       = 0.0
                fst_vt['HydroDyn']['SimplCaMG']     = 0.0
                fst_vt['HydroDyn']['SimplCp']       = 0.0
                fst_vt['HydroDyn']['SimplCpMG']     = 0.0
                fst_vt['HydroDyn']['SimplAxCa']     = 0.0
                fst_vt['HydroDyn']['SimplAxCaMG']   = 0.0
                fst_vt['HydroDyn']['SimplAxCp']     = 0.0
                fst_vt['HydroDyn']['SimplAxCpMG']   = 0.0

            # scale PtfmVol0 based on platform mass, temporary solution to buoyancy issue where spar's heave is very sensitive to platform mass
            if fst_vt['HydroDyn']['PtfmMass_Init']:
                fst_vt['HydroDyn']['PtfmVol0'] = float(inputs['platform_displacement']) * (1 + ((fst_vt['ElastoDyn']['PtfmMass'] / fst_vt['HydroDyn']['PtfmMass_Init']) - 1) * .9 )  #* 1.04 # 8029.21
            else:
                fst_vt['HydroDyn']['PtfmVol0'] = float(inputs['platform_displacement'])
>>>>>>> 8a15fef7
                
            if fst_vt['HydroDyn']['PotMod']:
                fst_vt['HydroDyn']['PropPot']       = ['True']* fst_vt['HydroDyn']['NMembers']

            # set PotFile directory relative to WEIS
            # we're probably going to have to copy these files in aeroelasticse when we start changing them each iteration
            weis_dir = os.path.dirname(os.path.dirname(os.path.dirname(os.path.abspath(__file__))))
            if fst_vt['HydroDyn']['PotFile']:
                fst_vt['HydroDyn']['PotFile'] = os.path.join(weis_dir, fst_vt['HydroDyn']['PotFile'])
            
        # Moordyn inputs
        if modeling_options["flags"]["mooring"]:
            mooropt = modeling_options["mooring"]
            # Creating a line type for each line, regardless of whether it is unique or not
            n_lines = mooropt["n_lines"]
            line_names = ['line'+str(m) for m in range(n_lines)]
            fst_vt['MoorDyn']['NTypes'] = n_lines
            fst_vt['MoorDyn']['Name'] = fst_vt['MAP']['LineType'] = line_names
            fst_vt['MoorDyn']['Diam'] = fst_vt['MAP']['Diam'] = inputs["line_diameter"]
            fst_vt['MoorDyn']['MassDen'] = fst_vt['MAP']['MassDenInAir'] = inputs["line_mass_density"]
            fst_vt['MoorDyn']['EA'] = inputs["line_stiffness"]
            fst_vt['MoorDyn']['BA_zeta'] = -1*np.ones(n_lines, dtype=np.int64)
            fst_vt['MoorDyn']['Can'] = inputs["line_transverse_added_mass"]
            fst_vt['MoorDyn']['Cat'] = inputs["line_tangential_added_mass"]
            fst_vt['MoorDyn']['Cdn'] = inputs["line_transverse_drag"]
            fst_vt['MoorDyn']['Cdt'] = inputs["line_tangential_drag"]

            n_nodes = mooropt["n_nodes"]
            fst_vt['MoorDyn']['NConnects'] = n_nodes
            fst_vt['MoorDyn']['Node'] = np.arange(n_nodes)+1
            fst_vt['MoorDyn']['Type'] = mooropt["node_type"][:]
            fst_vt['MoorDyn']['X'] = inputs['nodes_location_full'][:,0]
            fst_vt['MoorDyn']['Y'] = inputs['nodes_location_full'][:,1]
            fst_vt['MoorDyn']['Z'] = inputs['nodes_location_full'][:,2]
            fst_vt['MoorDyn']['M'] = inputs['nodes_mass']
            fst_vt['MoorDyn']['V'] = inputs['nodes_volume']
            fst_vt['MoorDyn']['FX'] = np.zeros( n_nodes )
            fst_vt['MoorDyn']['FY'] = np.zeros( n_nodes )
            fst_vt['MoorDyn']['FZ'] = np.zeros( n_nodes )
            fst_vt['MoorDyn']['CdA'] = inputs['nodes_drag_area']
            fst_vt['MoorDyn']['CA'] = inputs['nodes_added_mass']

            fst_vt['MoorDyn']['NLines'] = n_lines
            fst_vt['MoorDyn']['Line'] = np.arange(n_lines)+1
            fst_vt['MoorDyn']['LineType'] = line_names
            fst_vt['MoorDyn']['UnstrLen'] = inputs['unstretched_length']
            fst_vt['MoorDyn']['NumSegs'] = 50*np.ones(n_lines, dtype=np.int64)
            fst_vt['MoorDyn']['NodeAnch'] = np.zeros(n_lines, dtype=np.int64)
            fst_vt['MoorDyn']['NodeFair'] = np.zeros(n_lines, dtype=np.int64)
            fst_vt['MoorDyn']['Outputs'] = ['-'] * n_lines
            fst_vt['MoorDyn']['CtrlChan'] = np.zeros(n_lines, dtype=np.int64)
            
            for k in range(n_lines):
                id1 = discrete_inputs['node_names'].index( mooropt["node1"][k] )
                id2 = discrete_inputs['node_names'].index( mooropt["node2"][k] )
                if (fst_vt['MoorDyn']['Type'][id1].lower() == 'vessel' and
                    'fix' in fst_vt['MoorDyn']['Type'][id2].lower()):
                    fst_vt['MoorDyn']['NodeFair'][k] = id1+1
                    fst_vt['MoorDyn']['NodeAnch'][k] = id2+1
                if (fst_vt['MoorDyn']['Type'][id2].lower() == 'vessel' and
                    'fix' in fst_vt['MoorDyn']['Type'][id1].lower()):
                    fst_vt['MoorDyn']['NodeFair'][k] = id2+1
                    fst_vt['MoorDyn']['NodeAnch'][k] = id1+1
                if (fst_vt['MoorDyn']['Type'][id2].lower() == 'vessel' and
                    'fix' in fst_vt['MoorDyn']['Type'][id1].lower()):
                    fst_vt['MoorDyn']['NodeFair'][k] = id2+1
                    fst_vt['MoorDyn']['NodeAnch'][k] = id1+1
                else:
                    print(discrete_inputs['node_names'])
                    print(mooropt["node1"][k], mooropt["node2"][k])
                    print(fst_vt['MoorDyn']['Type'][id1], fst_vt['MoorDyn']['Type'][id2])
                    raise ValueError('Mooring line seems to be between unknown endpoint types.')
                    
            for key in fst_vt['MoorDyn']:
                fst_vt['MAP'][key] = copy.copy(fst_vt['MoorDyn'][key])
            
            for idx, node_type in enumerate(fst_vt['MAP']['Type']):
                if node_type == 'fixed':
                    fst_vt['MAP']['Type'][idx] = 'fix'
                    
            # TODO: FIXME: these values are hardcoded for the IEA15MW linearization studies
            fst_vt['MAP']['LineType'] = ['main', 'main', 'main']
            fst_vt['MAP']['CB'] = np.ones(n_lines)
            fst_vt['MAP']['CIntDamp'] = np.zeros(n_lines)
            fst_vt['MAP']['Ca'] = np.zeros(n_lines)
            fst_vt['MAP']['Cdn'] = np.zeros(n_lines)
            fst_vt['MAP']['Cdt'] = np.zeros(n_lines)
            fst_vt['MAP']['B'] = np.zeros( n_nodes )
            fst_vt['MAP']['Option'] = ["outer_tol 1e-5"]
            
        return fst_vt

    def run_FAST(self, inputs, discrete_inputs, fst_vt):

        case_list      = []
        case_name_list = []
        dlc_list       = []

        if self.FASTpref['dlc_settings']['run_IEC'] or self.FASTpref['dlc_settings']['run_blade_fatigue']:
            case_list_IEC, case_name_list_IEC, dlc_list_IEC = self.DLC_creation_IEC(inputs, discrete_inputs, fst_vt)
            case_list      += case_list_IEC
            case_name_list += case_name_list_IEC
            dlc_list       += dlc_list_IEC

        if self.FASTpref['dlc_settings']['run_power_curve']:
            case_list_pc, case_name_list_pc, dlc_list_pc = self.DLC_creation_powercurve(inputs, discrete_inputs, fst_vt)
            case_list      += case_list_pc
            case_name_list += case_name_list_pc
            dlc_list       += dlc_list_pc

        # Mandatory output channels to include 
        # TODO: what else is needed here?
        channels_out  = ["TipDxc1", "TipDyc1", "TipDzc1", "TipDxc2", "TipDyc2", "TipDzc2"]
        channels_out += ["RootMxc1", "RootMyc1", "RootMzc1", "RootMxc2", "RootMyc2", "RootMzc2"]
        channels_out += ["TipDxb1", "TipDyb1", "TipDzb1", "TipDxb2", "TipDyb2", "TipDzb2"]
        channels_out += ["RootMxb1", "RootMyb1", "RootMzb1", "RootMxb2", "RootMyb2", "RootMzb2"]
        channels_out += ["RootFxc1", "RootFyc1", "RootFzc1", "RootFxc2", "RootFyc2", "RootFzc2"]
        channels_out += ["RootFxb1", "RootFyb1", "RootFzb1", "RootFxb2", "RootFyb2", "RootFzb2"]
        channels_out += ["Spn1FLzb1", "Spn2FLzb1", "Spn3FLzb1", "Spn4FLzb1", "Spn5FLzb1", "Spn6FLzb1", "Spn7FLzb1", "Spn8FLzb1", "Spn9FLzb1"]
        channels_out += ["Spn1MLxb1", "Spn2MLxb1", "Spn3MLxb1", "Spn4MLxb1", "Spn5MLxb1", "Spn6MLxb1", "Spn7MLxb1", "Spn8MLxb1", "Spn9MLxb1"]
        channels_out += ["Spn1MLyb1", "Spn2MLyb1", "Spn3MLyb1", "Spn4MLyb1", "Spn5MLyb1", "Spn6MLyb1", "Spn7MLyb1", "Spn8MLyb1", "Spn9MLyb1"]
        channels_out += ["Spn1FLzb2", "Spn2FLzb2", "Spn3FLzb2", "Spn4FLzb2", "Spn5FLzb2", "Spn6FLzb2", "Spn7FLzb2", "Spn8FLzb2", "Spn9FLzb2"]
        channels_out += ["Spn1MLxb2", "Spn2MLxb2", "Spn3MLxb2", "Spn4MLxb2", "Spn5MLxb2", "Spn6MLxb2", "Spn7MLxb2", "Spn8MLxb2", "Spn9MLxb2"]
        channels_out += ["Spn1MLyb2", "Spn2MLyb2", "Spn3MLyb2", "Spn4MLyb2", "Spn5MLyb2", "Spn6MLyb2", "Spn7MLyb2", "Spn8MLyb2", "Spn9MLyb2"]
        channels_out += ["Spn1FLzb3", "Spn2FLzb3", "Spn3FLzb3", "Spn4FLzb3", "Spn5FLzb3", "Spn6FLzb3", "Spn7FLzb3", "Spn8FLzb3", "Spn9FLzb3"]
        channels_out += ["Spn1MLxb3", "Spn2MLxb3", "Spn3MLxb3", "Spn4MLxb3", "Spn5MLxb3", "Spn6MLxb3", "Spn7MLxb3", "Spn8MLxb3", "Spn9MLxb3"]
        channels_out += ["Spn1MLyb3", "Spn2MLyb3", "Spn3MLyb3", "Spn4MLyb3", "Spn5MLyb3", "Spn6MLyb3", "Spn7MLyb3", "Spn8MLyb3", "Spn9MLyb3"]
        channels_out += ["RtAeroCp", "RtAeroCt"]
        channels_out += ["RotSpeed", "GenSpeed", "NacYaw", "Azimuth"]
        channels_out += ["GenPwr", "GenTq", "BldPitch1", "BldPitch2", "BldPitch3"]
        channels_out += ["Wind1VelX", "Wind1VelY", "Wind1VelZ"]
        channels_out += ["RtVAvgxh", "RtVAvgyh", "RtVAvgzh"]
        channels_out += ["TwrBsFxt",  "TwrBsFyt", "TwrBsFzt", "TwrBsMxt",  "TwrBsMyt", "TwrBsMzt"]
        channels_out += ["YawBrFxp", "YawBrFyp", "YawBrFzp", "YawBrMxp", "YawBrMyp", "YawBrMzp"]
        channels_out += ["TwHt1FLxt", "TwHt2FLxt", "TwHt3FLxt", "TwHt4FLxt", "TwHt5FLxt", "TwHt6FLxt", "TwHt7FLxt", "TwHt8FLxt", "TwHt9FLxt"]
        channels_out += ["TwHt1FLyt", "TwHt2FLyt", "TwHt3FLyt", "TwHt4FLyt", "TwHt5FLyt", "TwHt6FLyt", "TwHt7FLyt", "TwHt8FLyt", "TwHt9FLyt"]
        channels_out += ["TwHt1FLzt", "TwHt2FLzt", "TwHt3FLzt", "TwHt4FLzt", "TwHt5FLzt", "TwHt6FLzt", "TwHt7FLzt", "TwHt8FLzt", "TwHt9FLzt"]
        channels_out += ["TwHt1MLxt", "TwHt2MLxt", "TwHt3MLxt", "TwHt4MLxt", "TwHt5MLxt", "TwHt6MLxt", "TwHt7MLxt", "TwHt8MLxt", "TwHt9MLxt"]
        channels_out += ["TwHt1MLyt", "TwHt2MLyt", "TwHt3MLyt", "TwHt4MLyt", "TwHt5MLyt", "TwHt6MLyt", "TwHt7MLyt", "TwHt8MLyt", "TwHt9MLyt"]
        channels_out += ["TwHt1MLzt", "TwHt2MLzt", "TwHt3MLzt", "TwHt4MLzt", "TwHt5MLzt", "TwHt6MLzt", "TwHt7MLzt", "TwHt8MLzt", "TwHt9MLzt"]
        channels_out += ["RtAeroFxh", "RtAeroFyh", "RtAeroFzh"]
        channels_out += ["RotThrust", "LSShftFys", "LSShftFzs", "RotTorq", "LSSTipMys", "LSSTipMzs"]
        channels_out += ["B1N1Alpha", "B1N2Alpha", "B1N3Alpha", "B1N4Alpha", "B1N5Alpha", "B1N6Alpha", "B1N7Alpha", "B1N8Alpha", "B1N9Alpha", "B2N1Alpha", "B2N2Alpha", "B2N3Alpha", "B2N4Alpha", "B2N5Alpha", "B2N6Alpha", "B2N7Alpha", "B2N8Alpha","B2N9Alpha"]
        channels_out += ["PtfmSurge", "PtfmSway", "PtfmHeave", "PtfmRoll", "PtfmPitch", "PtfmYaw","NcIMURAys"]
        if self.n_blades == 3:
            channels_out += ["TipDxc3", "TipDyc3", "TipDzc3", "RootMxc3", "RootMyc3", "RootMzc3", "TipDxb3", "TipDyb3", "TipDzb3", "RootMxb3",
                             "RootMyb3", "RootMzb3", "RootFxc3", "RootFyc3", "RootFzc3", "RootFxb3", "RootFyb3", "RootFzb3", "BldPitch3"]
            channels_out += ["B3N1Alpha", "B3N2Alpha", "B3N3Alpha", "B3N4Alpha", "B3N5Alpha", "B3N6Alpha", "B3N7Alpha", "B3N8Alpha", "B3N9Alpha"]

        # Channels for distributed aerodynamic control
        if self.n_tab > 1:
            channels_out += ['BLFLAP1', 'BLFLAP2', 'BLFLAP3']

        # Channels for wave outputs
        if self.options['modeling_options']['flags']['offshore']:
            channels_out += ["Wave1Elev","WavesF1xi","WavesF1zi","WavesM1yi"]
            channels_out += ["WavesF2xi","WavesF2yi","WavesF2zi","WavesM2xi","WavesM2yi","WavesM2zi"]

        # Channels for monopile-based structure
        if self.options['modeling_options']['flags']['monopile']:
            if self.options['modeling_options']['Level3']['simulation']['CompSub']:
                k=1
                for i in range(len(self.Z_out_SD_mpl)):
                    if k==9:
                        Node=2
                    else:
                        Node=1
                    channels_out += ["M" + str(k) + "N" + str(Node) + "FKxe"]
                    channels_out += ["M" + str(k) + "N" + str(Node) + "FKye"]
                    channels_out += ["M" + str(k) + "N" + str(Node) + "FKze"]
                    channels_out += ["M" + str(k) + "N" + str(Node) + "MKxe"]
                    channels_out += ["M" + str(k) + "N" + str(Node) + "MKye"]
                    channels_out += ["M" + str(k) + "N" + str(Node) + "MKze"]
                    channels_out += ['ReactFXss', 'ReactFYss', 'ReactFZss', 'ReactMXss', 'ReactMYss', 'ReactMZss']
                    k+=1
            else:
                raise Exception('CompSub must be 1 in the modeling options to run SubDyn and compute monopile loads')

        # Floating output channels
        if self.options['modeling_options']['flags']['floating']:
            channels_out += ["PtfmPitch", "PtfmRoll", "PtfmYaw", "PtfmSurge", "PtfmSway", "PtfmHeave"]
            
        channels = {}
        for var in channels_out:
            channels[var] = True

        # FAST wrapper setup
        # JJ->DZ: here is the first point in logic for linearization 
        if self.options['modeling_options']['Level2']['flag']:
            linearization_options               = self.options['modeling_options']['Level2']['linearization']
            
            # Use openfast binary until library works
            fastBatch                           = LinearFAST(**linearization_options)
            fastBatch.FAST_lib                  = None      # linearization not working with library
            fastBatch.FAST_exe                  = os.path.join(os.path.dirname(os.path.realpath(__file__)),'../../local/bin/openfast')
            fastBatch.fst_vt                    = fst_vt
            fastBatch.cores                     = self.cores

            case_list, case_name_list = fastBatch.gen_linear_cases(inputs)
        else:
            fastBatch = runFAST_pywrapper_batch()
        fastBatch.channels = channels

        # JJ->DZ: we need to add the options and settings from `gen_linear_model` here
        if self.FASTpref['file_management']['FAST_exe'] != 'none':
            fastBatch.FAST_exe          = self.FAST_exe
            fastBatch.FAST_lib          = self.FAST_lib

        # Set FAST_lib to none in order to use exe in fastBatch (runFAST_pywrapper)
        if self.FASTpref['file_management']['use_exe']:
            fastBatch.FAST_lib                  = None
        else:
            fastBatch.FAST_exe                  = None
        

        fastBatch.FAST_runDirectory = self.FAST_runDirectory
        fastBatch.FAST_InputFile    = self.FAST_InputFile
        fastBatch.FAST_directory    = self.FAST_directory
        fastBatch.debug_level       = self.debug_level
        fastBatch.fst_vt            = fst_vt
        fastBatch.keep_time         = False
        fastBatch.post              = FAST_IO_timeseries

        fastBatch.case_list         = case_list
        fastBatch.case_name_list    = case_name_list
        fastBatch.channels          = channels

        fastBatch.overwrite_outfiles = True  #<--- Debugging only, set to False to prevent OpenFAST from running if the .outb already exists

        # Run FAST
        if self.mpi_run and not self.options['opt_options']['driver']['design_of_experiments']['flag']:
            summary_stats, extreme_table, DELs, chan_time = fastBatch.run_mpi(self.mpi_comm_map_down)
        else:
            if self.cores == 1:
                summary_stats, extreme_table, DELs, chan_time = fastBatch.run_serial()
            else:
                summary_stats, extreme_table, DELs, chan_time = fastBatch.run_multi(self.cores)

        self.fst_vt = fst_vt
        self.of_inumber = self.of_inumber + 1
        sys.stdout.flush()
        return summary_stats, extreme_table, DELs, case_list, case_name_list, dlc_list

    def DLC_creation_IEC(self, inputs, discrete_inputs, fst_vt, powercurve=False):

        iec = CaseGen_IEC()

        # Turbine Data
        iec.Turbine_Class    = discrete_inputs['turbine_class']
        iec.Turbulence_Class = discrete_inputs['turbulence_class']
        iec.D                = fst_vt['ElastoDyn']['TipRad']*2. #np.min([fst_vt['InflowWind']['RefHt']*1.9 , fst_vt['ElastoDyn']['TipRad']*2.5])
        iec.z_hub            = fst_vt['InflowWind']['RefHt']

        # Turbine initial conditions
        iec.init_cond = {} # can leave as {} if data not available
        iec.init_cond[("ElastoDyn","RotSpeed")]        = {'U':inputs['U_init']}
        iec.init_cond[("ElastoDyn","RotSpeed")]['val'] = inputs['Omega_init']
        iec.init_cond[("ElastoDyn","BlPitch1")]        = {'U':inputs['U_init']}
        iec.init_cond[("ElastoDyn","BlPitch1")]['val'] = inputs['pitch_init']
        iec.init_cond[("ElastoDyn","BlPitch2")]        = iec.init_cond[("ElastoDyn","BlPitch1")]
        iec.init_cond[("ElastoDyn","BlPitch3")]        = iec.init_cond[("ElastoDyn","BlPitch1")]

        # If running OLAF...
        if fst_vt['AeroDyn15']['WakeMod'] == 3:
            # Set DT according to OLAF guidelines
            dt_wanted, _, _, _, _ = OLAFParams(inputs['Omega_init'])
            iec.init_cond[("Fst","DT")]        = {'U':inputs['U_init']}
            iec.init_cond[("Fst","DT")]['val'] = dt_wanted
            # Raise the center of the grid 50% above hub height because the wake will expand
            iec.grid_center_over_hh = 1.5

        # Todo: need a way to handle Metocean conditions for Offshore
        # if offshore:
        #     iec.init_cond[("HydroDyn","WaveHs")]        = {'U':[3, 4, 6, 8, 10, 12, 14, 16, 18, 20, 22, 24, 25, 40, 50]}
        #     iec.init_cond[("HydroDyn","WaveHs")]['val'] = [1.101917033, 1.101917033, 1.179052649, 1.315715154, 1.536867124, 1.835816514, 2.187994638, 2.598127096, 3.061304068, 3.617035443, 4.027470219, 4.51580671, 4.51580671, 6.98, 10.7]
        #     iec.init_cond[("HydroDyn","WaveTp")]        = {'U':[3, 4, 6, 8, 10, 12, 14, 16, 18, 20, 22, 24, 25, 40, 50]}
        #     iec.init_cond[("HydroDyn","WaveTp")]['val'] = [8.515382435, 8.515382435, 8.310063688, 8.006300889, 7.6514231, 7.440581338, 7.460834063, 7.643300307, 8.046899942, 8.521314105, 8.987021024, 9.451641026, 9.451641026, 11.7, 14.2]

        # Setup dlc settings
        iec.dlc_inputs = {}
        iec.dlc_inputs['DLC']   = []
        iec.dlc_inputs['U']     = []
        iec.dlc_inputs['Seeds'] = []
        iec.dlc_inputs['Yaw']   = []
        iec.uniqueSeeds         = self.FASTpref['dlc_settings']['unique_wind_seeds']
        iec.uniqueWaveSeeds     = self.FASTpref['dlc_settings']['unique_wave_seeds']
        
        if powercurve:
            # running turbulent power curve
            iec.dlc_inputs['DLC'].append(1.1)
            iec.dlc_inputs['U'].append(self.FASTpref['dlc_settings']['Power_Curve']['U'])
            iec.dlc_inputs['Seeds'].append(self.FASTpref['dlc_settings']['Power_Curve']['Seeds'])
            iec.dlc_inputs['Yaw'].append([])

        else:

            for dlc in self.FASTpref['dlc_settings']['IEC']:

                if 'DLC' in dlc.keys():
                    iec.dlc_inputs['DLC'].append(dlc['DLC'])
                else:
                    iec.dlc_inputs['DLC'].append([])

                if 'U' in dlc.keys():
                    iec.dlc_inputs['U'].append(dlc['U'])
                else:
                    if dlc['DLC'] == 1.4:
                        iec.dlc_inputs['U'].append([float(inputs['Vrated'])-2., float(inputs['Vrated']), float(inputs['Vrated'])+2.])
                    elif dlc['DLC'] == 5.1:
                        iec.dlc_inputs['U'].append([float(inputs['Vrated'])-2., float(inputs['Vrated'])+2., float(inputs['V_cutout'])])
                    elif dlc['DLC'] == 6.1:
                        iec.dlc_inputs['U'].append([float(inputs['V_extreme50'])])
                    elif dlc['DLC'] == 6.3:
                        iec.dlc_inputs['U'].append([float(inputs['V_extreme1'])])
                    else:
                        iec.dlc_inputs['U'].append([])

                if 'Seeds' in dlc.keys():
                    iec.dlc_inputs['Seeds'].append(dlc['Seeds'])
                else:
                    iec.dlc_inputs['Seeds'].append([])

                if 'Yaw' in dlc.keys():
                    iec.dlc_inputs['Yaw'].append(dlc['Yaw'])
                else:
                    iec.dlc_inputs['Yaw'].append([])

        iec.transient_dir_change        = '-'
        iec.transient_shear_orientation = 'v'
        if self.options['modeling_options']['Level3']['flag']:
            iec.TMax    = self.options['modeling_options']['Level3']['simulation']['TMax']
        elif self.options['modeling_options']['Level2']['flag']:
            iec.TMax    = self.options['modeling_options']['Level2']['simulation']['TMax']
        else:
            raise Exception('Not running Level2 or Level3, no IEC cases generated')

        T0            = np.max([0. , iec.TMax - 600.])
        iec.TStart    = (iec.TMax-T0)/2. + T0
        self.simtime  = iec.TMax - T0
        self.TMax     = iec.TMax
        self.T0       = T0

        # path management
        iec.wind_dir        = self.FAST_runDirectory
        if self.FASTpref['file_management']['Turbsim_exe'] != 'none':
            iec.Turbsim_exe     = self.Turbsim_exe
        iec.debug_level     = self.debug_level
        iec.overwrite       = False # TODO: elevate these options to analysis input file
        iec.run_dir         = self.FAST_runDirectory

        if self.mpi_run and not self.options['opt_options']['driver']['design_of_experiments']['flag']:
            iec.parallel_windfile_gen = True
            iec.mpi_run               = self.FASTpref['analysis_settings']['mpi_run']
            iec.comm_map_down         = self.FASTpref['analysis_settings']['mpi_comm_map_down']
        else:
            iec.parallel_windfile_gen = False

        if powercurve:
            iec.case_name_base  = self.FAST_namingOut + '_powercurve'
        else:
            iec.case_name_base  = self.FAST_namingOut + '_IEC'

        # Run case setup, generate wind inputs
        case_list, case_name_list, dlc_list = iec.execute()


        return case_list, case_name_list, dlc_list

    def DLC_creation_powercurve(self, inputs, discrete_inputs, fst_vt):

        if len(self.FASTpref['dlc_settings']['Power_Curve']['U']) > 0: # todo: need a warning if no powercurve wind speeds are specified and DLC 1.1 is not set
        
            if self.FASTpref['dlc_settings']['Power_Curve']['turbulent_power_curve']:

                case_list, case_name, dlc_list_IEC = self.DLC_creation_IEC(inputs, discrete_inputs, fst_vt, powercurve=True)

            else:
                U     = self.FASTpref['dlc_settings']['Power_Curve']['U']
                omega = np.interp(U, inputs['U_init'], inputs['Omega_init'])
                pitch = np.interp(U, inputs['U_init'], inputs['pitch_init'])

                # wind speeds
                case_inputs = {}
                case_inputs[("InflowWind","WindType")]   = {'vals':[1], 'group':0}
                case_inputs[("InflowWind","HWindSpeed")] = {'vals':U, 'group':1}
                case_inputs[("ElastoDyn","RotSpeed")]    = {'vals':omega, 'group':1}
                case_inputs[("ElastoDyn","BlPitch1")]    = {'vals':pitch, 'group':1}
                case_inputs[("ElastoDyn","BlPitch2")]    = case_inputs[("ElastoDyn","BlPitch1")]
                case_inputs[("ElastoDyn","BlPitch3")]    = case_inputs[("ElastoDyn","BlPitch1")]

                # Set DT according to OLAF guidelines
                if fst_vt['AeroDyn15']['WakeMod'] == 3:
                    dt_wanted, _, _, _, _ = OLAFParams(inputs['Omega_init'])
                    case_inputs[("Fst","DT")]               = {'vals':dt_wanted, 'group':1}

                case_list, case_name = CaseGen_General(case_inputs, self.FAST_runDirectory, self.FAST_namingOut + '_powercurve')

            dlc_list = [0.]*len(case_name)

            return case_list, case_name, dlc_list

        else:
            return [], [], []

    def post_process(self, summary_stats, extreme_table, DELs, case_list, dlc_list, inputs, discrete_inputs, outputs, discrete_outputs):

        # Analysis
        outputs, discrete_outputs = self.get_blade_loading(summary_stats, extreme_table, inputs, discrete_inputs, outputs, discrete_outputs)
        outputs = self.get_tower_loading(summary_stats, extreme_table, inputs, outputs)

        # SubDyn is only supported in Level3: linearization in OpenFAST will be available in 3.0.0
        if self.options['modeling_options']['flags']['monopile'] and self.options['modeling_options']['Level3']['flag']:
            outputs = self.get_monopile_loading(summary_stats, extreme_table, inputs, outputs)
        outputs, discrete_outputs = self.calculate_AEP(summary_stats, case_list, dlc_list, inputs, discrete_inputs, outputs, discrete_outputs)

        if self.FASTpref['dlc_settings']['run_IEC']:
            outputs, discrete_outputs = self.get_weighted_DELs(summary_stats, DELs, inputs, discrete_inputs, outputs, discrete_outputs)  

        outputs, discrete_outputs = self.get_control_measures(summary_stats, inputs, discrete_inputs, outputs, discrete_outputs)

        if self.options['modeling_options']['flags']['floating']:
            outputs, discrete_outputs = self.get_floating_measures(summary_stats, inputs, discrete_inputs, outputs, discrete_outputs)

    def get_blade_loading(self, sum_stats, extreme_table, inputs, discrete_inputs, outputs, discrete_outputs):
        """
        Find the spanwise loading along the blade span.

        Parameters
        ----------
        sum_stats : pd.DataFrame
        extreme_table : dict
        """
        
        # Determine blade with the maximum deflection magnitude
        if self.n_blades == 2:
            defl_mag = [max(sum_stats['TipDxc1']['max']), max(sum_stats['TipDxc2']['max'])]
        else:
            defl_mag = [max(sum_stats['TipDxc1']['max']), max(sum_stats['TipDxc2']['max']), max(sum_stats['TipDxc3']['max'])]

        # Select channels for the blade identified above
        if np.argmax(defl_mag) == 0:
            blade_chans_Fz = ["RootFzb1", "Spn1FLzb1", "Spn2FLzb1", "Spn3FLzb1", "Spn4FLzb1", "Spn5FLzb1", "Spn6FLzb1", "Spn7FLzb1", "Spn8FLzb1", "Spn9FLzb1"]
            blade_chans_Mx = ["RootMxb1", "Spn1MLxb1", "Spn2MLxb1", "Spn3MLxb1", "Spn4MLxb1", "Spn5MLxb1", "Spn6MLxb1", "Spn7MLxb1", "Spn8MLxb1", "Spn9MLxb1"]
            blade_chans_My = ["RootMyb1", "Spn1MLyb1", "Spn2MLyb1", "Spn3MLyb1", "Spn4MLyb1", "Spn5MLyb1", "Spn6MLyb1", "Spn7MLyb1", "Spn8MLyb1", "Spn9MLyb1"]
            tip_max_chan   = "TipDxc1"

        if np.argmax(defl_mag) == 1:
            blade_chans_Fz = ["RootFzb2", "Spn1FLzb2", "Spn2FLzb2", "Spn3FLzb2", "Spn4FLzb2", "Spn5FLzb2", "Spn6FLzb2", "Spn7FLzb2", "Spn8FLzb2", "Spn9FLzb2"]
            blade_chans_Mx = ["RootMxb2", "Spn1MLxb2", "Spn2MLxb2", "Spn3MLxb2", "Spn4MLxb2", "Spn5MLxb2", "Spn6MLxb2", "Spn7MLxb2", "Spn8MLxb2", "Spn9MLxb2"]
            blade_chans_My = ["RootMyb2", "Spn1MLyb2", "Spn2MLyb2", "Spn3MLyb2", "Spn4MLyb2", "Spn5MLyb2", "Spn6MLyb2", "Spn7MLyb2", "Spn8MLyb2", "Spn9MLyb2"]
            tip_max_chan   = "TipDxc2"

        if np.argmax(defl_mag) == 2:            
            blade_chans_Fz = ["RootFzb3", "Spn1FLzb3", "Spn2FLzb3", "Spn3FLzb3", "Spn4FLzb3", "Spn5FLzb3", "Spn6FLzb3", "Spn7FLzb3", "Spn8FLzb3", "Spn9FLzb3"]
            blade_chans_Mx = ["RootMxb3", "Spn1MLxb3", "Spn2MLxb3", "Spn3MLxb3", "Spn4MLxb3", "Spn5MLxb3", "Spn6MLxb3", "Spn7MLxb3", "Spn8MLxb3", "Spn9MLxb3"]
            blade_chans_My = ["RootMyb3", "Spn1MLyb3", "Spn2MLyb3", "Spn3MLyb3", "Spn4MLyb3", "Spn5MLyb3", "Spn6MLyb3", "Spn7MLyb3", "Spn8MLyb3", "Spn9MLyb3"]
            tip_max_chan   = "TipDxc3"

        # Get the maximum out of plane blade deflection
        outputs["max_TipDxc"] = np.max(sum_stats[tip_max_chan]['max'])
        # Return moments around x and y and axial force along blade span at instance of largest out of plane blade tip deflection
        Fz = [extreme_table[tip_max_chan][np.argmax(sum_stats[tip_max_chan]['max'])][var] for var in blade_chans_Fz]
        Mx = [extreme_table[tip_max_chan][np.argmax(sum_stats[tip_max_chan]['max'])][var] for var in blade_chans_Mx]
        My = [extreme_table[tip_max_chan][np.argmax(sum_stats[tip_max_chan]['max'])][var] for var in blade_chans_My]
        if np.any(np.isnan(Fz)):
            print('WARNING: nans found in Fz extremes')
            Fz[np.isnan(Fz)] = 0.0
        if np.any(np.isnan(Mx)):
            print('WARNING: nans found in Mx extremes')
            Mx[np.isnan(Mx)] = 0.0
        if np.any(np.isnan(My)):
            print('WARNING: nans found in My extremes')
            My[np.isnan(My)] = 0.0
        spline_Fz = PchipInterpolator(np.hstack((self.R_out_ED_bl, inputs['Rtip'])), np.hstack((Fz, 0.)))
        spline_Mx = PchipInterpolator(np.hstack((self.R_out_ED_bl, inputs['Rtip'])), np.hstack((Mx, 0.)))
        spline_My = PchipInterpolator(np.hstack((self.R_out_ED_bl, inputs['Rtip'])), np.hstack((My, 0.)))

        r = inputs['r']
        Fz_out = spline_Fz(r).flatten()
        Mx_out = spline_Mx(r).flatten()
        My_out = spline_My(r).flatten()

        outputs['blade_maxTD_Mx'] = Mx_out
        outputs['blade_maxTD_My'] = My_out
        outputs['blade_maxTD_Fz'] = Fz_out

        # Determine maximum root moment
        if self.n_blades == 2:
            blade_root_flap_moment = max([max(sum_stats['RootMyb1']['max']), max(sum_stats['RootMyb2']['max'])])
            blade_root_oop_moment  = max([max(sum_stats['RootMyc1']['max']), max(sum_stats['RootMyc2']['max'])])
            blade_root_tors_moment  = max([max(sum_stats['RootMzb1']['max']), max(sum_stats['RootMzb2']['max'])])
        else:
            blade_root_flap_moment = max([max(sum_stats['RootMyb1']['max']), max(sum_stats['RootMyb2']['max']), max(sum_stats['RootMyb3']['max'])])
            blade_root_oop_moment  = max([max(sum_stats['RootMyc1']['max']), max(sum_stats['RootMyc2']['max']), max(sum_stats['RootMyc3']['max'])])
            blade_root_tors_moment  = max([max(sum_stats['RootMzb1']['max']), max(sum_stats['RootMzb2']['max']), max(sum_stats['RootMzb3']['max'])])
        outputs['max_RootMyb'] = blade_root_flap_moment
        outputs['max_RootMyc'] = blade_root_oop_moment
        outputs['max_RootMzb'] = blade_root_tors_moment

        ## Get hub moments and forces in the non-rotating frame
        outputs['hub_Fxyz'] = np.array([extreme_table['LSShftF'][np.argmax(sum_stats['LSShftF']['max'])]['RotThrust'],
                                    extreme_table['LSShftF'][np.argmax(sum_stats['LSShftF']['max'])]['LSShftFys'],
                                    extreme_table['LSShftF'][np.argmax(sum_stats['LSShftF']['max'])]['LSShftFzs']])*1.e3
        outputs['hub_Mxyz'] = np.array([extreme_table['LSShftM'][np.argmax(sum_stats['LSShftM']['max'])]['RotTorq'],
                                    extreme_table['LSShftM'][np.argmax(sum_stats['LSShftM']['max'])]['LSSTipMys'],
                                    extreme_table['LSShftM'][np.argmax(sum_stats['LSShftM']['max'])]['LSSTipMzs']])*1.e3

        ## Post process aerodynamic data
        # Angles of attack - max, std, mean
        blade1_chans_aoa = ["B1N1Alpha", "B1N2Alpha", "B1N3Alpha", "B1N4Alpha", "B1N5Alpha", "B1N6Alpha", "B1N7Alpha", "B1N8Alpha", "B1N9Alpha"]
        blade2_chans_aoa = ["B2N1Alpha", "B2N2Alpha", "B2N3Alpha", "B2N4Alpha", "B2N5Alpha", "B2N6Alpha", "B2N7Alpha", "B2N8Alpha", "B2N9Alpha"]
        aoa_max_B1  = [np.max(sum_stats[var]['max'])    for var in blade1_chans_aoa]
        aoa_mean_B1 = [np.mean(sum_stats[var]['mean'])  for var in blade1_chans_aoa]
        aoa_std_B1  = [np.mean(sum_stats[var]['std'])   for var in blade1_chans_aoa]
        aoa_max_B2  = [np.max(sum_stats[var]['max'])    for var in blade2_chans_aoa]
        aoa_mean_B2 = [np.mean(sum_stats[var]['mean'])  for var in blade2_chans_aoa]
        aoa_std_B2  = [np.mean(sum_stats[var]['std'])   for var in blade2_chans_aoa]                
        if self.n_blades == 2:
            spline_aoa_max      = PchipInterpolator(self.R_out_AD, np.max([aoa_max_B1, aoa_max_B2], axis=0))
            spline_aoa_std      = PchipInterpolator(self.R_out_AD, np.mean([aoa_std_B1, aoa_std_B2], axis=0))
            spline_aoa_mean     = PchipInterpolator(self.R_out_AD, np.mean([aoa_mean_B1, aoa_mean_B2], axis=0))
        elif self.n_blades == 3:
            blade3_chans_aoa    = ["B3N1Alpha", "B3N2Alpha", "B3N3Alpha", "B3N4Alpha", "B3N5Alpha", "B3N6Alpha", "B3N7Alpha", "B3N8Alpha", "B3N9Alpha"]
            aoa_max_B3          = [np.max(sum_stats[var]['max'])    for var in blade3_chans_aoa]
            aoa_mean_B3         = [np.mean(sum_stats[var]['mean'])  for var in blade3_chans_aoa]
            aoa_std_B3          = [np.mean(sum_stats[var]['std'])   for var in blade3_chans_aoa]
            spline_aoa_max      = PchipInterpolator(self.R_out_AD, np.max([aoa_max_B1, aoa_max_B2, aoa_max_B3], axis=0))
            spline_aoa_std      = PchipInterpolator(self.R_out_AD, np.mean([aoa_max_B1, aoa_std_B2, aoa_std_B3], axis=0))
            spline_aoa_mean     = PchipInterpolator(self.R_out_AD, np.mean([aoa_mean_B1, aoa_mean_B2, aoa_mean_B3], axis=0))
        else:
            raise Exception('The calculations only support 2 or 3 bladed rotors')

        outputs['max_aoa']  = spline_aoa_max(r)
        outputs['std_aoa']  = spline_aoa_std(r)
        outputs['mean_aoa'] = spline_aoa_mean(r)

        return outputs, discrete_outputs

    def get_tower_loading(self, sum_stats, extreme_table, inputs, outputs):
        """
        Find the loading along the tower height.

        Parameters
        ----------
        sum_stats : pd.DataFrame
        extreme_table : dict
        """

        n_height_tow = self.options['modeling_options']['WISDEM']['TowerSE']['n_height_tower']
        n_full_tow   = get_nfull(n_height_tow)

        tower_chans_Fx = ["TwrBsFxt", "TwHt1FLxt", "TwHt2FLxt", "TwHt3FLxt", "TwHt4FLxt", "TwHt5FLxt", "TwHt6FLxt", "TwHt7FLxt", "TwHt8FLxt", "TwHt9FLxt", "YawBrFxp"]
        tower_chans_Fy = ["TwrBsFyt", "TwHt1FLyt", "TwHt2FLyt", "TwHt3FLyt", "TwHt4FLyt", "TwHt5FLyt", "TwHt6FLyt", "TwHt7FLyt", "TwHt8FLyt", "TwHt9FLyt", "YawBrFyp"]
        tower_chans_Fz = ["TwrBsFzt", "TwHt1FLzt", "TwHt2FLzt", "TwHt3FLzt", "TwHt4FLzt", "TwHt5FLzt", "TwHt6FLzt", "TwHt7FLzt", "TwHt8FLzt", "TwHt9FLzt", "YawBrFzp"]
        tower_chans_Mx = ["TwrBsMxt", "TwHt1MLxt", "TwHt2MLxt", "TwHt3MLxt", "TwHt4MLxt", "TwHt5MLxt", "TwHt6MLxt", "TwHt7MLxt", "TwHt8MLxt", "TwHt9MLxt", "YawBrMxp"]
        tower_chans_My = ["TwrBsMyt", "TwHt1MLyt", "TwHt2MLyt", "TwHt3MLyt", "TwHt4MLyt", "TwHt5MLyt", "TwHt6MLyt", "TwHt7MLyt", "TwHt8MLyt", "TwHt9MLyt", "YawBrMyp"]
        tower_chans_Mz = ["TwrBsMzt", "TwHt1MLzt", "TwHt2MLzt", "TwHt3MLzt", "TwHt4MLzt", "TwHt5MLzt", "TwHt6MLzt", "TwHt7MLzt", "TwHt8MLzt", "TwHt9MLzt", "YawBrMzp"]


        fatb_max_chan   = "TwrBsMyt"

        # Get the maximum fore-aft moment at tower base
        outputs["max_TwrBsMyt"] = np.max(sum_stats[fatb_max_chan]['max'])
        # Return forces and moments along tower height at instance of largest fore-aft tower base moment
        Fx = [extreme_table[fatb_max_chan][np.argmax(sum_stats[fatb_max_chan]['max'])][var] for var in tower_chans_Fx]
        Fy = [extreme_table[fatb_max_chan][np.argmax(sum_stats[fatb_max_chan]['max'])][var] for var in tower_chans_Fy]
        Fz = [extreme_table[fatb_max_chan][np.argmax(sum_stats[fatb_max_chan]['max'])][var] for var in tower_chans_Fz]
        Mx = [extreme_table[fatb_max_chan][np.argmax(sum_stats[fatb_max_chan]['max'])][var] for var in tower_chans_Mx]
        My = [extreme_table[fatb_max_chan][np.argmax(sum_stats[fatb_max_chan]['max'])][var] for var in tower_chans_My]
        Mz = [extreme_table[fatb_max_chan][np.argmax(sum_stats[fatb_max_chan]['max'])][var] for var in tower_chans_Mz]

        # Spline results on tower basic grid
        spline_Fx      = PchipInterpolator(self.Z_out_ED_twr, Fx)
        spline_Fy      = PchipInterpolator(self.Z_out_ED_twr, Fy)
        spline_Fz      = PchipInterpolator(self.Z_out_ED_twr, Fz)
        spline_Mx      = PchipInterpolator(self.Z_out_ED_twr, Mx)
        spline_My      = PchipInterpolator(self.Z_out_ED_twr, My)
        spline_Mz      = PchipInterpolator(self.Z_out_ED_twr, Mz)

        z_full = inputs['tower_monopile_z_full'][-n_full_tow:]
        z_sec, _ = util.nodal2sectional(z_full)
        z = (z_sec - z_sec[0]) / (z_sec[-1] - z_sec[0])

        outputs['tower_maxMy_Fx'] = spline_Fx(z)
        outputs['tower_maxMy_Fy'] = spline_Fy(z)
        outputs['tower_maxMy_Fz'] = spline_Fz(z)
        outputs['tower_maxMy_Mx'] = spline_Mx(z)
        outputs['tower_maxMy_My'] = spline_My(z)
        outputs['tower_maxMy_Mz'] = spline_Mz(z)
        
        if not self.options['modeling_options']['flags']['monopile']:
            for k in ['Fx','Fy','Fz','Mx','My','Mz']:
                outputs[f'tower_monopile_maxMy_{k}'] = outputs[f'tower_maxMy_{k}']

        return outputs

    def get_monopile_loading(self, sum_stats, extreme_table, inputs, outputs):
        """
        Find the loading along the monopile length.

        Parameters
        ----------
        sum_stats : pd.DataFrame
        extreme_table : dict
        """

        n_height_mon = self.options['modeling_options']['WISDEM']['TowerSE']['n_height_monopile']
        n_full_mon   = get_nfull(n_height_mon)

        monopile_chans_Fx = []
        monopile_chans_Fy = []
        monopile_chans_Fz = []
        monopile_chans_Mx = []
        monopile_chans_My = []
        monopile_chans_Mz = []
        k=1
        for i in range(len(self.Z_out_SD_mpl)):
            if k==9:
                Node=2
            else:
                Node=1
            monopile_chans_Fx += ["M" + str(k) + "N" + str(Node) + "FKxe"]
            monopile_chans_Fy += ["M" + str(k) + "N" + str(Node) + "FKye"]
            monopile_chans_Fz += ["M" + str(k) + "N" + str(Node) + "FKze"]
            monopile_chans_Mx += ["M" + str(k) + "N" + str(Node) + "MKxe"]
            monopile_chans_My += ["M" + str(k) + "N" + str(Node) + "MKye"]
            monopile_chans_Mz += ["M" + str(k) + "N" + str(Node) + "MKze"]
            k+=1

        max_chan   = "M1N1MKye"

        # # Get the maximum of signal M1N1MKye
        outputs["max_M1N1MKye"] = np.max(sum_stats[max_chan]['max'])
        # # Return forces and moments along tower height at instance of largest fore-aft tower base moment
        Fx = [extreme_table[max_chan][np.argmax(sum_stats[max_chan]['max'])][var] for var in monopile_chans_Fx]
        Fy = [extreme_table[max_chan][np.argmax(sum_stats[max_chan]['max'])][var] for var in monopile_chans_Fy]
        Fz = [extreme_table[max_chan][np.argmax(sum_stats[max_chan]['max'])][var] for var in monopile_chans_Fz]
        Mx = [extreme_table[max_chan][np.argmax(sum_stats[max_chan]['max'])][var] for var in monopile_chans_Mx]
        My = [extreme_table[max_chan][np.argmax(sum_stats[max_chan]['max'])][var] for var in monopile_chans_My]
        Mz = [extreme_table[max_chan][np.argmax(sum_stats[max_chan]['max'])][var] for var in monopile_chans_Mz]

        # # Spline results on grid of channel locations along the monopile
        spline_Fx      = PchipInterpolator(self.Z_out_SD_mpl, Fx)
        spline_Fy      = PchipInterpolator(self.Z_out_SD_mpl, Fy)
        spline_Fz      = PchipInterpolator(self.Z_out_SD_mpl, Fz)
        spline_Mx      = PchipInterpolator(self.Z_out_SD_mpl, Mx)
        spline_My      = PchipInterpolator(self.Z_out_SD_mpl, My)
        spline_Mz      = PchipInterpolator(self.Z_out_SD_mpl, Mz)

        z_full = inputs['tower_monopile_z_full'][:n_full_mon]
        z_sec, _ = util.nodal2sectional(z_full)
        z = (z_sec - z_sec[0]) / (z_sec[-1] - z_sec[0])

        outputs['monopile_maxMy_Fx'] = spline_Fx(z)
        outputs['monopile_maxMy_Fy'] = spline_Fy(z)
        outputs['monopile_maxMy_Fz'] = spline_Fz(z)
        outputs['monopile_maxMy_Mx'] = spline_Mx(z)
        outputs['monopile_maxMy_My'] = spline_My(z)
        outputs['monopile_maxMy_Mz'] = spline_Mz(z)
        
        for k in ['Fx','Fy','Fz','Mx','My','Mz']:
            outputs[f'tower_monopile_maxMy_{k}'] = np.r_[outputs[f'monopile_maxMy_{k}'], outputs[f'tower_maxMy_{k}']]

        return outputs

    def calculate_AEP(self, sum_stats, case_list, dlc_list, inputs, discrete_inputs, outputs, discrete_outputs):
        """
        Calculates annual energy production of the relevant DLCs in `case_list`.

        Parameters
        ----------
        sum_stats : pd.DataFrame
        case_list : list
        dlc_list : list
        """
        ## Get AEP and power curve
        if self.FASTpref['dlc_settings']['run_power_curve']:

            # determine which dlc will be used for the powercurve calculations, allows using dlc 1.1 if specific power curve calculations were not run
            idx_pwrcrv    = [i for i, dlc in enumerate(dlc_list) if dlc==0.]
            idx_pwrcrv_11 = [i for i, dlc in enumerate(dlc_list) if dlc==1.1]
            if len(idx_pwrcrv) == 0 and len(idx_pwrcrv_11) > 0:
                idx_pwrcrv = idx_pwrcrv_11

            # sort out power curve stats
            # stats_pwrcrv = {}
            # for var in sum_stats.keys():
            #     if var != 'meta':
            #         stats_pwrcrv[var] = {}
            #         for stat in sum_stats[var].keys():
            #             stats_pwrcrv[var][stat] = [x for i, x in enumerate(sum_stats[var][stat]) if i in idx_pwrcrv]

            # stats_pwrcrv['meta'] = sum_stats['meta']

            stats_pwrcrv = sum_stats.iloc[idx_pwrcrv].copy()

            # Get windspeeds from case list 
            if self.FASTpref['dlc_settings']['Power_Curve']['turbulent_power_curve']:
                U = []
                for fname in [case[('InflowWind', 'Filename_Uni')] for i, case in enumerate(case_list) if i in idx_pwrcrv]:
                    fname = os.path.split(fname)[-1]
                    ntm      = fname.split('NTM')[-1].split('_')
                    ntm_U    = float(".".join(ntm[1].strip("U").split('.')[:-1]))
                    ntm_Seed = float(".".join(ntm[2].strip("Seed").split('.')[:-1]))
                    U.append(ntm_U)
            else:
                U = [float(case[('InflowWind', 'HWindSpeed')]) for i, case in enumerate(case_list) if i in idx_pwrcrv]

            # Calculate AEP and Performance Data
            if len(U) > 1 and self.fst_vt['Fst']['CompServo'] == 1:
                pp = PowerProduction(discrete_inputs['turbine_class'])
                pwr_curve_vars   = ["GenPwr", "RtAeroCp", "RotSpeed", "BldPitch1"]
                AEP, perf_data = pp.AEP(stats_pwrcrv, U, pwr_curve_vars)

                outputs['P_out']       = perf_data['GenPwr']['mean'] * 1.e3
                outputs['Cp_out']      = perf_data['RtAeroCp']['mean']
                outputs['Omega_out']   = perf_data['RotSpeed']['mean']
                outputs['pitch_out']   = perf_data['BldPitch1']['mean']
                outputs['AEP']         = AEP
            else:
                outputs['Cp_out']      = stats_pwrcrv['RtAeroCp']['mean']
                outputs['AEP']         = 0.0
                outputs['Omega_out']   = stats_pwrcrv['RotSpeed']['mean']
                outputs['pitch_out']   = stats_pwrcrv['BldPitch1']['mean']
                if self.fst_vt['Fst']['CompServo'] == 1:
                    outputs['P_out']       = stats_pwrcrv['GenPwr']['mean'][0] * 1.e3
                print('WARNING: OpenFAST is run at a single wind speed. AEP cannot be estimated.')

            outputs['V_out']       = np.unique(U)

        return outputs, discrete_outputs

    def get_weighted_DELs(self, sum_stats, DELs, inputs, discrete_inputs, outputs, discrete_outputs):
        """

        """

        # Get DELS from OpenFAST data
        # if self.fst_vt['Fst']['TMax'] - self.options['modeling_options']['openfast']['fst_settings'][('Fst','TStart')] < 60.:
        #     print('WARNING: the measurement window of the OpenFAST simulations is shorter than 60 seconds. No DEL can be estimated reliably.')

        if self.FASTpref['dlc_settings']['run_IEC']:
            U = []
            for dlc in self.FASTpref['dlc_settings']['IEC']:
                U_set       = dlc['U']
                num_seeds   = len(dlc['Seeds'])
                U_all       = [U_set]*num_seeds
                U_dlc = [u for uset in U_all for u in uset]
            U.extend(U_dlc)
            U.sort()          
            
        
        pp = PowerProduction(discrete_inputs['turbine_class'])
        ws_prob = pp.prob_WindDist(U, disttype='pdf')

        if self.options['opt_options']['merit_figure'] == 'DEL_RootMyb':
            if self.n_blades == 2:
                outputs['DEL_RootMyb'] = np.max([np.sum(ws_prob*DELs['RootMyb1']), 
                                                np.sum(ws_prob*DELs['RootMyb2'])])
            else:
                outputs['DEL_RootMyb'] = np.max([np.sum(ws_prob*DELs['RootMyb1']), 
                                                np.sum(ws_prob*DELs['RootMyb2']),
                                                np.sum(ws_prob*DELs['RootMyb3'])])

        if self.options['opt_options']['merit_figure'] == 'DEL_TwrBsMyt':
            outputs['DEL_TwrBsMyt'] = np.sum(ws_prob*DELs['TwrBsMyt'])

        return outputs, discrete_outputs

    def get_control_measures(self,sum_stats,inputs, discrete_inputs, outputs, discrete_outputs):
        ''' 
        calculate control measures:
            - rotor_overspeed

        given:
            - sum_stats : pd.DataFrame
        '''

        if self.options['opt_options']['constraints']['control']['rotor_overspeed']['flag']:
            outputs['rotor_overspeed'] = ( np.max(sum_stats['GenSpeed']['max']) * np.pi/30. / self.fst_vt['DISCON_in']['PC_RefSpd'] ) - 1.0

        return outputs, discrete_outputs

    def get_floating_measures(self,sum_stats,inputs, discrete_inputs, outputs, discrete_outputs):
        '''
        calculate floating measures:
            - Std_PtfmPitch (max over all dlcs if constraint, mean otheriwse)
            - Max_PtfmPitch

        given:
            - sum_stats : pd.DataFrame
        '''
        
        if self.options['opt_options']['merit_figure'] == 'Std_PtfmPitch':
            # Let's just average the standard deviation of PtfmPitch for now
            # TODO: weight based on WS distribution, or something else
            print("sum_stats['PtfmPitch']['std']:")   # for debugging
            print(sum_stats['PtfmPitch']['std'])   # for debugging
            outputs['Std_PtfmPitch'] = np.mean(sum_stats['PtfmPitch']['std'])

        if self.options['opt_options']['constraints']['control']['Max_PtfmPitch']['flag']:
            print("sum_stats['PtfmPitch']['max']:")  # for debugging
            print(sum_stats['PtfmPitch']['max'])  # for debugging
            outputs['Max_PtfmPitch']  = np.max(sum_stats['PtfmPitch']['max'])

        if self.options['opt_options']['constraints']['control']['Std_PtfmPitch']['flag']:
            print("sum_stats['PtfmPitch']['std']:")   # for debugging
            print(sum_stats['PtfmPitch']['std'])   # for debugging
            outputs['Std_PtfmPitch'] = np.max(sum_stats['PtfmPitch']['std'])

        return outputs, discrete_outputs

    
    def write_FAST(self, fst_vt, discrete_outputs):
        writer                   = InputWriter_OpenFAST()
        writer.fst_vt            = fst_vt
        writer.FAST_runDirectory = self.FAST_runDirectory
        writer.FAST_namingOut    = self.FAST_namingOut
        writer.execute()

        if self.debug_level > 0:
            print('RAN UPDATE: ', self.FAST_runDirectory, self.FAST_namingOut)


    def writeCpsurfaces(self, inputs):
        
        FASTpref  = self.options['modeling_options']['openfast']['FASTpref']
        file_name = os.path.join(FASTpref['file_management']['FAST_runDirectory'], FASTpref['file_management']['FAST_namingOut'] + '_Cp_Ct_Cq.dat')
        
        # Write Cp-Ct-Cq-TSR tables file
        n_pitch = len(inputs['pitch_vector'])
        n_tsr   = len(inputs['tsr_vector'])
        n_U     = len(inputs['U_vector'])
        
        file = open(file_name,'w')
        file.write('# ------- Rotor performance tables ------- \n')
        file.write('# ------------ Written using AeroElasticSE with data from CCBlade ------------\n')
        file.write('\n')
        file.write('# Pitch angle vector - x axis (matrix columns) (deg)\n')
        for i in range(n_pitch):
            file.write('%.2f   ' % inputs['pitch_vector'][i])
        file.write('\n# TSR vector - y axis (matrix rows) (-)\n')
        for i in range(n_tsr):
            file.write('%.2f   ' % inputs['tsr_vector'][i])
        file.write('\n# Wind speed vector - z axis (m/s)\n')
        for i in range(n_U):
            file.write('%.2f   ' % inputs['U_vector'][i])
        file.write('\n')
        
        file.write('\n# Power coefficient\n\n')
        
        for i in range(n_U):
            for j in range(n_tsr):
                for k in range(n_pitch):
                    file.write('%.5f   ' % inputs['Cp_aero_table'][j,k,i])
                file.write('\n')
            file.write('\n')
        
        file.write('\n#  Thrust coefficient\n\n')
        for i in range(n_U):
            for j in range(n_tsr):
                for k in range(n_pitch):
                    file.write('%.5f   ' % inputs['Ct_aero_table'][j,k,i])
                file.write('\n')
            file.write('\n')
        
        file.write('\n# Torque coefficient\n\n')
        for i in range(n_U):
            for j in range(n_tsr):
                for k in range(n_pitch):
                    file.write('%.5f   ' % inputs['Cq_aero_table'][j,k,i])
                file.write('\n')
            file.write('\n')
            
        file.close()


        return file_name


    # def BladeFatigue(self, FAST_Output, case_list, dlc_list, inputs, outputs, discrete_inputs, discrete_outputs):

    #     # Perform rainflow counting
    #     if self.options['modeling_options']['General']['verbosity']:
    #         print('Running Rainflow Counting')
    #         sys.stdout.flush()

    #     rainflow = {}
    #     var_rainflow = ["RootMxb1", "Spn1MLxb1", "Spn2MLxb1", "Spn3MLxb1", "Spn4MLxb1", "Spn5MLxb1", "Spn6MLxb1", "Spn7MLxb1", "Spn8MLxb1", "Spn9MLxb1", "RootMyb1", "Spn1MLyb1", "Spn2MLyb1", "Spn3MLyb1", "Spn4MLyb1", "Spn5MLyb1", "Spn6MLyb1", "Spn7MLyb1", "Spn8MLyb1", "Spn9MLyb1"]
    #     for i, (datai, casei, dlci) in enumerate(zip(FAST_Output, case_list, dlc_list)):
    #         if dlci in [1.1, 1.2]:
            
    #             # Get wind speed and seed of output file
    #             ntm  = casei[('InflowWind', 'FileName_BTS')].split('NTM')[-1].split('_')
    #             U    = float(".".join(ntm[1].strip("U").split('.')[:-1]))
    #             Seed = float(".".join(ntm[2].strip("Seed").split('.')[:-1]))

    #             if U not in list(rainflow.keys()):
    #                 rainflow[U]       = {}
    #             if Seed not in list(rainflow[U].keys()):
    #                 rainflow[U][Seed] = {}
                
    #             # Rainflow counting by var
    #             if len(var_rainflow) == 0:
    #                 var_rainflow = list(datai.keys())


    #             # index for start/end of time series
    #             idx_s = np.argmax(datai["Time"] >= self.T0)
    #             idx_e = np.argmax(datai["Time"] >= self.TMax) + 1

    #             for var in var_rainflow:
    #                 ranges, means = fatpack.find_rainflow_ranges(datai[var][idx_s:idx_e], return_means=True)

    #                 rainflow[U][Seed][var] = {}
    #                 rainflow[U][Seed][var]['rf_amp']  = ranges.tolist()
    #                 rainflow[U][Seed][var]['rf_mean'] = means.tolist()
    #                 rainflow[U][Seed][var]['mean']    = float(np.mean(datai[var]))

    #     # save_yaml(self.FAST_resultsDirectory, 'rainflow.yaml', rainflow)
    #     # rainflow = load_yaml(self.FatigueFile, package=1)

    #     # Setup fatigue calculations
    #     U       = list(rainflow.keys())
    #     Seeds   = list(rainflow[U[0]].keys())
    #     chans   = list(rainflow[U[0]][Seeds[0]].keys())
    #     r_gage  = np.r_[0., self.R_out_ED_bl]
    #     r_gage /= r_gage[-1]
    #     simtime = self.simtime
    #     n_seeds = float(len(Seeds))
    #     n_gage  = len(r_gage)

    #     r       = (inputs['r']-inputs['r'][0])/(inputs['r'][-1]-inputs['r'][0])
    #     m_default = 8. # assume default m=10  (8 or 12 also reasonable)
    #     m       = [mi if mi > 0. else m_default for mi in inputs['m']]  # Assumption: if no S-N slope is given for a material, use default value TODO: input['m'] is not connected, only using the default currently

    #     eps_uts = inputs['Xt'][:,0]/inputs['E'][:,0]
    #     eps_ucs = inputs['Xc'][:,0]/inputs['E'][:,0]
    #     gamma_m = 1.#inputs['gamma_m']
    #     gamma_f = 1.#inputs['gamma_f']
    #     yrs     = 20.  # TODO
    #     t_life  = 60.*60.*24*365.24*yrs
    #     U_bar   = inputs['V_mean_iec']

    #     # pdf of wind speeds
    #     binwidth = np.diff(U)
    #     U_bins   = np.r_[[U[0] - binwidth[0]/2.], [np.mean([U[i-1], U[i]]) for i in range(1,len(U))], [U[-1] + binwidth[-1]/2.]]
    #     pdf = np.diff(RayleighCDF(U_bins, xbar=U_bar))
    #     if sum(pdf) < 0.9:
    #         print('Warning: Cummulative probability of wind speeds in rotor_loads_defl_strains.BladeFatigue is low, sum of weights: %f' % sum(pdf))
    #         print('Mean winds speed: %f' % U_bar)
    #         print('Simulated wind speeds: ', U)
    #         sys.stdout.flush()

    #     # Materials of analysis layers
    #     te_ss_var_ok       = False
    #     te_ps_var_ok       = False
    #     spar_cap_ss_var_ok = False
    #     spar_cap_ps_var_ok = False
    #     for i_layer in range(self.n_layers):
    #         if self.te_ss_var in self.layer_name:
    #             te_ss_var_ok        = True
    #         if self.te_ps_var in self.layer_name:
    #             te_ps_var_ok        = True
    #         if self.spar_cap_ss_var in self.layer_name:
    #             spar_cap_ss_var_ok  = True
    #         if self.spar_cap_ps_var in self.layer_name:
    #             spar_cap_ps_var_ok  = True

    #     # if te_ss_var_ok == False:
    #     #     print('The layer at the trailing edge suction side is set for Fatigue Analysis, but "%s" does not exist in the input yaml. Please check.'%self.te_ss_var)
    #     # if te_ps_var_ok == False:
    #     #     print('The layer at the trailing edge pressure side is set for Fatigue Analysis, but "%s" does not exist in the input yaml. Please check.'%self.te_ps_var)
    #     if spar_cap_ss_var_ok == False:
    #         print('The layer at the spar cap suction side is set for Fatigue Analysis, but "%s" does not exist in the input yaml. Please check.'%self.spar_cap_ss_var)
    #     if spar_cap_ps_var_ok == False:
    #         print('The layer at the spar cap pressure side is set for Fatigue Analysis, but "%s" does not exist in the input yaml. Please check.'%self.spar_cap_ps_var)
    #     sys.stdout.flush()

    #     # Get blade properties at gage locations
    #     y_tc       = remap2grid(r, inputs['y_tc'], r_gage)
    #     x_tc       = remap2grid(r, inputs['x_tc'], r_gage)
    #     chord      = remap2grid(r, inputs['chord'], r_gage)
    #     rthick     = remap2grid(r, inputs['rthick'], r_gage)
    #     pitch_axis = remap2grid(r, inputs['pitch_axis'], r_gage)
    #     EIyy       = remap2grid(r, inputs['beam:EIyy'], r_gage)
    #     EIxx       = remap2grid(r, inputs['beam:EIxx'], r_gage)

    #     te_ss_mats = np.floor(remap2grid(r, inputs['te_ss_mats'], r_gage, axis=0)) # materials is section
    #     te_ps_mats = np.floor(remap2grid(r, inputs['te_ps_mats'], r_gage, axis=0))
    #     sc_ss_mats = np.floor(remap2grid(r, inputs['sc_ss_mats'], r_gage, axis=0))
    #     sc_ps_mats = np.floor(remap2grid(r, inputs['sc_ps_mats'], r_gage, axis=0))

    #     c_TE       = chord*(1.-pitch_axis) + y_tc
    #     c_SC       = chord*rthick/2. + x_tc #this is overly simplistic, using maximum thickness point, should use the actual profiles
    #     sys.stdout.flush()

    #     C_miners_SC_SS_gage = np.zeros((n_gage, self.n_mat, 2))
    #     C_miners_SC_PS_gage = np.zeros((n_gage, self.n_mat, 2))
    #     C_miners_TE_SS_gage = np.zeros((n_gage, self.n_mat, 2))
    #     C_miners_TE_PS_gage = np.zeros((n_gage, self.n_mat, 2))

    #     # Map channels to output matrix
    #     chan_map   = {}
    #     for i_var, var in enumerate(chans):
    #         # Determine spanwise position
    #         if 'Root' in var:
    #             i_span = 0
    #         elif 'Spn' in var and 'M' in var:
    #             i_span = int(var.strip('Spn').split('M')[0])
    #         else:
    #             # not a spanwise output channel, skip
    #             print('Fatigue Model: Skipping channel: %s, not a spanwise moment' % var)
    #             sys.stdout.flush()
    #             chans.remove(var)
    #             continue
    #         # Determine if edgewise of flapwise moment
    #         if 'M' in var and 'x' in var:
    #             # Flapwise
    #             axis = 1
    #         elif 'M' in var and 'y' in var:
    #             # Edgewise
    #             axis = 0
    #         else:
    #             # not an edgewise / flapwise moment, skip
    #             print('Fatigue Model: Skipping channel: "%s", not an edgewise/flapwise moment' % var)
    #             sys.stdout.flush()
    #             continue

    #         chan_map[var] = {}
    #         chan_map[var]['i_gage'] = i_span
    #         chan_map[var]['axis']   = axis

    #     # Map composite sections
    #     composite_map = [['TE', 'SS', te_ss_var_ok],
    #                      ['TE', 'PS', te_ps_var_ok],
    #                      ['SC', 'SS', spar_cap_ss_var_ok],
    #                      ['SC', 'PS', spar_cap_ps_var_ok]]

    #     if self.options['modeling_options']['General']['verbosity']:
    #         print("Running Miner's Rule calculations")
    #         sys.stdout.flush()

    #     ########
    #     # Loop through composite sections, materials, output channels, and simulations (wind speeds * seeds)
    #     for comp_i in composite_map:

    #         #skip this composite section?
    #         if not comp_i[2]:
    #             continue

    #         #
    #         C_miners = np.zeros((n_gage, self.n_mat, 2))
    #         if comp_i[0]       == 'TE':
    #             c = c_TE
    #             if comp_i[1]   == 'SS':
    #                 mats = te_ss_mats
    #             elif comp_i[1] == 'PS':
    #                 mats = te_ps_mats
    #         elif comp_i[0]     == 'SC':
    #             c = c_SC
    #             if comp_i[1]   == 'SS':
    #                 mats = sc_ss_mats
    #             elif comp_i[1] == 'PS':
    #                 mats = sc_ps_mats

    #         for i_mat in range(self.n_mat):

    #             for i_var, var in enumerate(chans):
    #                 i_gage = chan_map[var]['i_gage']
    #                 axis   = chan_map[var]['axis']

    #                 # skip if material at this spanwise location is not included in the composite section
    #                 if mats[i_gage, i_mat] == 0.:
    #                     continue

    #                 # Determine if edgewise of flapwise moment
    #                 pitch_axis_i = pitch_axis[i_gage]
    #                 chord_i      = chord[i_gage]
    #                 c_i          = c[i_gage]
    #                 if axis == 0:
    #                     EI_i     = EIxx[i_gage]
    #                 else:
    #                     EI_i     = EIyy[i_gage]

    #                 for i_u, u in enumerate(U):
    #                     for i_s, seed in enumerate(Seeds):
    #                         M_mean = np.array(rainflow[u][seed][var]['rf_mean']) * 1.e3
    #                         M_amp  = np.array(rainflow[u][seed][var]['rf_amp']) * 1.e3

    #                         for M_mean_i, M_amp_i in zip(M_mean, M_amp):
    #                             n_cycles = 1.
    #                             eps_mean = M_mean_i*c_i/EI_i 
    #                             eps_amp  = M_amp_i*c_i/EI_i

    #                             if eps_amp != 0.:
    #                                 Nf = ((eps_uts[i_mat] + np.abs(eps_ucs[i_mat]) - np.abs(2.*eps_mean*gamma_m*gamma_f - eps_uts[i_mat] + np.abs(eps_ucs[i_mat]))) / (2.*eps_amp*gamma_m*gamma_f))**m[i_mat]
    #                                 n  = n_cycles * t_life * pdf[i_u] / (simtime * n_seeds)
    #                                 C_miners[i_gage, i_mat, axis]  += n/Nf

    #         # Assign outputs
    #         if comp_i[0] == 'SC' and comp_i[1] == 'SS':
    #             outputs['C_miners_SC_SS'] = remap2grid(r_gage, C_miners, r, axis=0)
    #         elif comp_i[0] == 'SC' and comp_i[1] == 'PS':
    #             outputs['C_miners_SC_PS'] = remap2grid(r_gage, C_miners, r, axis=0)
    #         # elif comp_i[0] == 'TE' and comp_i[1] == 'SS':
    #         #     outputs['C_miners_TE_SS'] = remap2grid(r_gage, C_miners, r, axis=0)
    #         # elif comp_i[0] == 'TE' and comp_i[1] == 'PS':
    #         #     outputs['C_miners_TE_PS'] = remap2grid(r_gage, C_miners, r, axis=0)

    #     return outputs, discrete_outputs

def RayleighCDF(x, xbar=10.):
    return 1.0 - np.exp(-np.pi/4.0*(x/xbar)**2)

def OLAFParams(omega_rpm, deltaPsiDeg=6, nNWrot=2, nFWrot=10, nFWrotFree=3, nPerRot=None, totalRot=None, show=False):
    """
    Computes recommended time step and wake length based on the rotational speed in RPM
 
    INPUTS:
     - omega_rpm: rotational speed in RPM
     - deltaPsiDeg : azimuthal discretization in deg
     - nNWrot : number of near wake rotations
     - nFWrot : total number of far wake rotations
     - nFWrotFree : number of far wake rotations that are free
 
        deltaPsiDeg  -  nPerRot
             5            72   
             6            60   
             7            51.5 
             8            45   
    """
    omega_rpm = np.asarray(omega_rpm)
    omega = omega_rpm*2*np.pi/60
    T = 2*np.pi/omega
    if nPerRot is not None:
        dt_wanted    = np.around(T/nPerRot,4)
    else:
        dt_wanted    = np.around(deltaPsiDeg/(6*omega_rpm),4)
        nPerRot = int(2*np.pi /(deltaPsiDeg*np.pi/180))
 
    nNWPanel     = nNWrot*nPerRot
    nFWPanel     = nFWrot*nPerRot
    nFWPanelFree = nFWrotFree*nPerRot
 
    if totalRot is None:
        totalRot = (nNWrot + nFWrot)*3 # going three-times through the entire wake
 
    tMax = dt_wanted*nPerRot*totalRot
 
    if show:
        print(dt_wanted              , '  dt')
        print(int      (nNWPanel    ), '  nNWPanel          ({} rotations)'.format(nNWrot))
        print(int      (nFWPanel    ), '  FarWakeLength     ({} rotations)'.format(nFWrot))
        print(int      (nFWPanelFree), '  FreeFarWakeLength ({} rotations)'.format(nFWrotFree))
        print(tMax              , '  Tmax ({} rotations)'.format(totalRot))
 
    return dt_wanted, tMax, nNWPanel, nFWPanel, nFWPanelFree

class ModesElastoDyn(ExplicitComponent):
    """
    Component that adds a multiplicative factor to axial, torsional, and flap-edge coupling stiffness to mimic ElastoDyn
    
    Parameters
    ----------
    EA : numpy array[n_span], [N]
        1D array of the actual axial stiffness
    EIxy : numpy array[n_span], [Nm2]
        1D array of the actual flap-edge coupling stiffness
    GJ : numpy array[n_span], [Nm2]
        1D array of the actual torsional stiffness
    G  : numpy array[n_mat], [N/m2]
        1D array of the actual shear stiffness of the materials
    
    Returns
    -------
    EA_stiff : numpy array[n_span], [N]
        1D array of the stiff axial stiffness
    EIxy_stiff : numpy array[n_span], [Nm2]
        1D array of the stiff flap-edge coupling stiffness
    GJ_stiff : numpy array[n_span], [Nm2]
        1D array of the stiff torsional stiffness
    G_stiff  : numpy array[n_mat], [N/m2]
        1D array of the stiff shear stiffness of the materials
    
    """    
    def initialize(self):
        self.options.declare('modeling_options')

    def setup(self):
        n_span          = self.options['modeling_options']['WISDEM']['RotorSE']['n_span']
        n_mat           = self.options['modeling_options']['materials']['n_mat']

        self.add_input('EA',    val=np.zeros(n_span), units='N',        desc='axial stiffness')
        self.add_input('EIxy',  val=np.zeros(n_span), units='N*m**2',   desc='coupled flap-edge stiffness')
        self.add_input('GJ',    val=np.zeros(n_span), units='N*m**2',   desc='torsional stiffness (about axial z-direction of airfoil aligned coordinate system)')

        self.add_input('G',     val=np.zeros([n_mat, 3]), units='Pa',   desc='2D array of the shear moduli of the materials. Each row represents a material, the three columns represent G12, G13 and G23.')


        self.add_output('EA_stiff',  val=np.zeros(n_span), units='N',        desc='artifically stiff axial stiffness')
        self.add_output('EIxy_zero', val=np.zeros(n_span), units='N*m**2',   desc='artifically stiff coupled flap-edge stiffness')
        self.add_output('GJ_stiff',  val=np.zeros(n_span), units='N*m**2',   desc='artifically stiff torsional stiffness (about axial z-direction of airfoil aligned coordinate system)')
        self.add_output('G_stiff',   val=np.zeros([n_mat, 3]), units='Pa',   desc='artificially stif 2D array of the shear moduli of the materials. Each row represents a material, the three columns represent G12, G13 and G23.')

    def compute(self, inputs, outputs):

        k = 10.

        outputs['EA_stiff']   = inputs['EA']   * k
        outputs['EIxy_zero']  = inputs['EIxy'] * 0.
        outputs['GJ_stiff']   = inputs['GJ']   * k
        outputs['G_stiff']    = inputs['G']    * k<|MERGE_RESOLUTION|>--- conflicted
+++ resolved
@@ -1154,7 +1154,6 @@
             fst_vt['HydroDyn']['NFillGroups'] = 0
             fst_vt['HydroDyn']['NMGDepths'] = 0
 
-<<<<<<< HEAD
             if fst_vt['HydroDyn']['NBody'] > 1:
                 raise Exception('Multiple HydroDyn bodies (NBody > 1) is currently not supported in WEIS')
 
@@ -1166,11 +1165,8 @@
 
             # If we're using the potential model, need these settings that aren't default
             if fst_vt['HydroDyn']['PotMod']:
-                fst_vt['HydroDyn']['ExctnMod'] = 1
-                fst_vt['HydroDyn']['RdtnMod'] = 1
-                fst_vt['HydroDyn']['RdtnDT'] = "DEFAULT"
                 fst_vt['HydroDyn']['PropPot'] = ['True']* fst_vt['HydroDyn']['NMembers']
-                
+
                 # set PotFile directory relative to WEIS
                 # we're probably going to have to copy these files in aeroelasticse when we start changing them each iteration
                 weis_dir = os.path.dirname(os.path.dirname(os.path.dirname(os.path.abspath(__file__))))
@@ -1178,7 +1174,7 @@
                     fst_vt['HydroDyn']['PotFile'] = os.path.join(weis_dir, fst_vt['HydroDyn']['PotFile'])
                 else:
                     raise Exception('If PotMod=1, PotFile must be specified in modeling options')
-=======
+            
             # If we want to, use a simplified member approach, like the IEA-15MW semi-sub does
             if modeling_options['Level3']['HydroDyn']['SimpMembers']: #fst_vt['HydroDyn']['PotMod']:
                 fst_vt['HydroDyn']['NJoints'] = 2
@@ -1217,16 +1213,8 @@
                 fst_vt['HydroDyn']['PtfmVol0'] = float(inputs['platform_displacement']) * (1 + ((fst_vt['ElastoDyn']['PtfmMass'] / fst_vt['HydroDyn']['PtfmMass_Init']) - 1) * .9 )  #* 1.04 # 8029.21
             else:
                 fst_vt['HydroDyn']['PtfmVol0'] = float(inputs['platform_displacement'])
->>>>>>> 8a15fef7
                 
-            if fst_vt['HydroDyn']['PotMod']:
-                fst_vt['HydroDyn']['PropPot']       = ['True']* fst_vt['HydroDyn']['NMembers']
-
-            # set PotFile directory relative to WEIS
-            # we're probably going to have to copy these files in aeroelasticse when we start changing them each iteration
-            weis_dir = os.path.dirname(os.path.dirname(os.path.dirname(os.path.abspath(__file__))))
-            if fst_vt['HydroDyn']['PotFile']:
-                fst_vt['HydroDyn']['PotFile'] = os.path.join(weis_dir, fst_vt['HydroDyn']['PotFile'])
+
             
         # Moordyn inputs
         if modeling_options["flags"]["mooring"]:
