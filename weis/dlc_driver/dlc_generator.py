--- conflicted
+++ resolved
@@ -207,11 +207,7 @@
         return wind_speeds, wind_seeds, wave_seeds, wind_heading, wave_Hs, wave_Tp, wave_gamma, wave_heading, probabilities
 
     def generate(self, label, options):
-<<<<<<< HEAD
-        known_dlcs = [1.1, 1.2, 1.3, 1.4, 1.5, 1.6, 5.1, 6.1, 6.3, 6.4, 6.5]
-=======
-        known_dlcs = [1.1, 1.2, 1.3, 1.4, 1.5, 1.6, 6.1, 6.2, 6.3, 6.4, 12.1]
->>>>>>> 8f7ea5c6
+        known_dlcs = [1.1, 1.2, 1.3, 1.4, 1.5, 1.6, 5.1, 6.1, 6.3, 6.4, 6.5, 12.1]
 
         # Get extreme wind speeds
         self.IECwind()
@@ -793,7 +789,6 @@
             if len(wave_heading)>1:
                 i_WaH+=1
 
-<<<<<<< HEAD
     def generate_6p5(self, options):
         # Parked (standing still or idling) - extreme wind model 500-year return period - ultimate loads
         options['wind_speed'] = [50,50]  # set dummy, so wind seeds are correct
@@ -853,7 +848,7 @@
                 i_WG+=1
             if len(wave_heading)>1:
                 i_WaH+=1
-=======
+    
     def generate_12p1(self, options):
         # Pass through uniform wind input
         wind_speeds, _, wave_seeds, wind_heading, wave_Hs, wave_Tp, wave_gamma, wave_heading, _ = self.get_metocean(options)
@@ -867,7 +862,6 @@
             idlc.transient_time = options['transient_time']
 
         self.cases.append(idlc)
->>>>>>> 8f7ea5c6
 
 
 if __name__ == "__main__":
