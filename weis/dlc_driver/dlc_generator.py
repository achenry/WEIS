--- conflicted
+++ resolved
@@ -200,11 +200,7 @@
         return wind_speeds, wind_seeds, wave_seeds, wind_heading, wave_Hs, wave_Tp, wave_gamma, wave_heading, probabilities
 
     def generate(self, label, options):
-<<<<<<< HEAD
         known_dlcs = [1.1, 1.2, 1.3, 1.4, 1.5, 1.6, 6.1, 6.2, 6.3, 6.4, 12.1]
-=======
-        known_dlcs = [1.1, 1.2, 1.3, 1.4, 1.5, 1.6, 6.1, 6.3, 6.4]
->>>>>>> 9602428b
 
         # Get extreme wind speeds
         self.IECwind()
