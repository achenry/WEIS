--- conflicted
+++ resolved
@@ -665,14 +665,7 @@
                 self.connect('tower.diameter',                  'tcons_post.d_full')
                 
             # Inputs to plantfinancese from wt group
-<<<<<<< HEAD
             self.connect('aeroelastic.AEP', 'financese_post.turbine_aep')
-=======
-            if modeling_options['openfast']['dlc_settings']['run_power_curve'] and modeling_options['openfast']['analysis_settings']['Analysis_Level'] == 2:
-                self.connect('aeroelastic.AEP',     'financese_post.turbine_aep')
-            elif modeling_options['ROSCO']['flag']:
-                self.connect('rotorse.rp.AEP',             'financese_post.turbine_aep')
->>>>>>> 9db01f65
 
             self.connect('tcc.turbine_cost_kW',     'financese_post.tcc_per_kW')
             if modeling_options['WISDEM']['BOS']['flag']:
@@ -691,16 +684,8 @@
             self.connect('costs.fixed_charge_rate', 'financese_post.fixed_charge_rate')
 
             # Connections to outputs to screen
-<<<<<<< HEAD
             if modeling_options['Level3']['ROSCO']['flag']:
                 self.connect('aeroelastic.AEP',     'outputs_2_screen_weis.aep')
-=======
-            if modeling_options['ROSCO']['flag']:
-                if modeling_options['openfast']['dlc_settings']['run_power_curve'] and modeling_options['openfast']['analysis_settings']['Analysis_Level'] == 2:
-                    self.connect('aeroelastic.AEP',     'outputs_2_screen_weis.aep')
-                else:
-                    self.connect('rotorse.rp.AEP',             'outputs_2_screen_weis.aep')
->>>>>>> 9db01f65
                 self.connect('financese_post.lcoe',          'outputs_2_screen_weis.lcoe')
                 
             self.connect('rotorse.re.precomp.blade_mass',  'outputs_2_screen_weis.blade_mass')
