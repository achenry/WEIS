--- conflicted
+++ resolved
@@ -33,11 +33,7 @@
     def set_weis_data(self):
 
         # Directory of modeling option input, if we want to use it for relative paths
-<<<<<<< HEAD
-        mod_opt_dir = os.path.split(self.modeling_options['fname_input_modeling'])[0]
-=======
         mod_opt_dir = osp.split(self.modeling_options['fname_input_modeling'])[0]
->>>>>>> 5076e9d9
 
         # BEM dir, all levels
         base_run_dir = os.path.join(mod_opt_dir,self.modeling_options['General']['openfast_configuration']['OF_run_dir'])
@@ -52,10 +48,6 @@
             # If running MPI, RAFT won't be able to save designs in parallel
             self.modeling_options["Level1"]['save_designs'] = False
 
-<<<<<<< HEAD
-        
-=======
->>>>>>> 5076e9d9
 
         # Openfast
         if self.modeling_options['Level2']['flag'] or self.modeling_options['Level3']['flag']:
