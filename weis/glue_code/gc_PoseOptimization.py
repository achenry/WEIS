--- conflicted
+++ resolved
@@ -89,11 +89,8 @@
             wt_opt.model.add_objective('aeroelastic.DEL_TwrBsMyt', ref=1.e4)
             
         elif self.opt['merit_figure'] == 'rotor_overspeed':
-<<<<<<< HEAD
-=======
             if not any(self.level_flags):
                 raise Exception('Please turn on the call to OpenFAST or RAFT if you are trying to optimize rotor overspeed constraints.')
->>>>>>> bdd99c25
             wt_opt.model.add_objective(f'{self.floating_solve_component}.rotor_overspeed')
         
         elif self.opt['merit_figure'] == 'Std_PtfmPitch':
