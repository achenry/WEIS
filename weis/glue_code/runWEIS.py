import numpy as np
import os, sys, time
import openmdao.api as om
from weis.glue_code.gc_LoadInputs     import WindTurbineOntologyPythonWEIS
from wisdem.glue_code.gc_WT_InitModel import yaml2openmdao
from weis.glue_code.gc_PoseOptimization  import PoseOptimizationWEIS
from weis.glue_code.glue_code         import WindPark
from wisdem.commonse.mpi_tools        import MPI
from wisdem.commonse                  import fileIO
from weis.glue_code.gc_ROSCOInputs    import assign_ROSCO_values

fd_methods = ['SLSQP','SNOPT']

if MPI:
    from wisdem.commonse.mpi_tools import map_comm_heirarchical, subprocessor_loop, subprocessor_stop

def run_weis(fname_wt_input, fname_modeling_options, fname_opt_options, overridden_values=None):
    # Load all yaml inputs and validate (also fills in defaults)
    wt_initial = WindTurbineOntologyPythonWEIS(fname_wt_input, fname_modeling_options, fname_opt_options)
    wt_init, modeling_options, opt_options = wt_initial.get_input_data()

    # Initialize openmdao problem. If running with multiple processors in MPI, use parallel finite differencing equal to the number of cores used.
    # Otherwise, initialize the WindPark system normally. Get the rank number for parallelization. We only print output files using the root processor.
    myopt = PoseOptimizationWEIS(wt_init, modeling_options, opt_options)

    if MPI:
        n_DV = myopt.get_number_design_variables()
        
        # Extract the number of cores available
        max_cores = MPI.COMM_WORLD.Get_size()

        # Define the color map for the parallelization, determining the maximum number of parallel finite difference (FD) 
        # evaluations based on the number of design variables (DV). OpenFAST on/off changes things.
        if modeling_options['Level3']['flag']:
            
            # If we are running an optimization method that doesn't use finite differencing, set the number of DVs to 1
            if not (opt_options['driver']['design_of_experiments']['flag'] or opt_options['driver']['optimization']['solver'] in fd_methods):
                n_DV = 1
            
            # If openfast is called, the maximum number of FD is the number of DV, if we have the number of cores available that doubles the number of DVs, 
            # otherwise it is half of the number of DV (rounded to the lower integer). 
            # We need this because a top layer of cores calls a bottom set of cores where OpenFAST runs.
            if max_cores > 2. * n_DV:
                n_FD = n_DV
            else:
                n_FD = int(np.floor(max_cores / 2))
            # Get the number of OpenFAST runs from the user input and the max that can run in parallel given the resources
            # The number of OpenFAST runs is the minimum between the actual number of requested OpenFAST simulations, and 
            # the number of cores available (minus the number of DV, which sit and wait for OF to complete)
            n_OF_runs = modeling_options['DLC_driver']['n_cases']
            n_DV = max([n_DV, 1])
            max_parallel_OF_runs = max([int(np.floor((max_cores - n_DV) / n_DV)), 1])
            n_OF_runs_parallel = min([int(n_OF_runs), max_parallel_OF_runs])
        elif modeling_options['Level2']['flag']:
            if max_cores > 2. * n_DV:
                n_FD = n_DV
            else:
                n_FD = int(np.floor(max_cores / 2))
            n_OF_runs = modeling_options['Level2']['linearization']['NLinTimes']
            n_DV = max([n_DV, 1])
            max_parallel_OF_runs = max([int(np.floor((max_cores - n_DV) / n_DV)), 1])
            n_OF_runs_parallel = min([int(n_OF_runs), max_parallel_OF_runs])
        else:
            # If OpenFAST is not called, the number of parallel calls to compute the FDs is just equal to the minimum of cores available and DV
            n_FD = min([max_cores, n_DV])
            n_OF_runs_parallel = 1
        
        # Define the color map for the cores (how these are distributed between finite differencing and openfast runs)
        if opt_options['driver']['design_of_experiments']['flag']:
            n_FD = MPI.COMM_WORLD.Get_size()
            n_OF_runs_parallel = 1
            rank    = MPI.COMM_WORLD.Get_rank()
            comm_map_up = comm_map_down = {}
            for r in range(MPI.COMM_WORLD.Get_size()):
                comm_map_up[r] = [r]
            color_i = 0
        else:
            n_FD = max([n_FD, 1])
            comm_map_down, comm_map_up, color_map = map_comm_heirarchical(n_FD, n_OF_runs_parallel)
            rank    = MPI.COMM_WORLD.Get_rank()
            if rank < len(color_map):
                color_i = color_map[rank]
            else:
                color_i = max(color_map) + 1
            comm_i  = MPI.COMM_WORLD.Split(color_i, 1)

    else:
        color_i = 0
        rank = 0

    folder_output = opt_options['general']['folder_output']
    if rank == 0 and not os.path.isdir(folder_output):
        os.makedirs(folder_output)

    if color_i == 0: # the top layer of cores enters, the others sit and wait to run openfast simulations
        # if MPI and opt_options['driver']['optimization']['flag']:
        if MPI:
            if modeling_options['Level3']['flag'] or modeling_options['Level2']['flag']:
                # Parallel settings for OpenFAST
                modeling_options['General']['openfast_configuration']['mpi_run'] = True
                modeling_options['General']['openfast_configuration']['mpi_comm_map_down'] = comm_map_down
                if opt_options['driver']['design_of_experiments']['flag']:
                    modeling_options['General']['openfast_configuration']['cores'] = 1
                else:
                    modeling_options['General']['openfast_configuration']['cores'] = n_OF_runs_parallel            
            
            # Parallel settings for OpenMDAO
            if opt_options['driver']['design_of_experiments']['flag']:  
                wt_opt = om.Problem(model=WindPark(modeling_options = modeling_options, opt_options = opt_options))
            else:
                wt_opt = om.Problem(model=om.Group(num_par_fd=n_FD), comm=comm_i)
                wt_opt.model.add_subsystem('comp', WindPark(modeling_options = modeling_options, opt_options = opt_options), promotes=['*'])
        else:
            # Sequential finite differencing and openfast simulations
            modeling_options['General']['openfast_configuration']['mpi_run'] = False
            modeling_options['General']['openfast_configuration']['cores']   = 1
            wt_opt = om.Problem(model=WindPark(modeling_options = modeling_options, opt_options = opt_options))

        # If at least one of the design variables is active, setup an optimization
        if opt_options['opt_flag']:
            wt_opt = myopt.set_driver(wt_opt)
            wt_opt = myopt.set_objective(wt_opt)
            wt_opt = myopt.set_design_variables(wt_opt, wt_init)
            wt_opt = myopt.set_constraints(wt_opt)

            if opt_options['driver']['design_of_experiments']['flag']:
                wt_opt.driver.options['debug_print'] = ['desvars','ln_cons','nl_cons','objs']
                wt_opt.driver.options['procs_per_model'] = 1 # n_OF_runs_parallel # int(max_cores / np.floor(max_cores/n_OF_runs))
        
        wt_opt = myopt.set_recorders(wt_opt)
        wt_opt.driver.options['debug_print'] = ['desvars','ln_cons','nl_cons','objs','totals']
        
        # Setup openmdao problem
        if opt_options['opt_flag']:
            wt_opt.setup()
        else:
            # If we're not performing optimization, we don't need to allocate
            # memory for the derivative arrays.
            wt_opt.setup(derivatives=False)
        
        # Load initial wind turbine data from wt_initial to the openmdao problem
        wt_opt = yaml2openmdao(wt_opt, modeling_options, wt_init, opt_options)
        wt_opt = assign_ROSCO_values(wt_opt, modeling_options)
        wt_opt = myopt.set_initial(wt_opt, wt_init)
        if modeling_options['Level3']['flag']:
            wt_opt = myopt.set_initial_weis(wt_opt)
        
        # If the user provides values in this dict, they overwrite
        # whatever values have been set by the yaml files.
        # This is useful for performing black-box wrapped optimization without
        # needing to modify the yaml files.
        # Some logic is used here if the user gives a smalller size for the
        # design variable than expected to input the values into the end
        # of the array.
        # This is useful when optimizing twist, where the first few indices
        # do not need to be optimized as they correspond to a circular cross-section.
        if overridden_values is not None:
            for key in overridden_values:
                num_values = np.array(overridden_values[key]).size
                key_size = wt_opt[key].size
                idx_start = key_size - num_values
                wt_opt[key][idx_start:] = overridden_values[key]

        # Place the last design variables from a previous run into the problem.
        # This needs to occur after the above setup() and yaml2openmdao() calls
        # so these values are correctly placed in the problem.
        wt_opt = myopt.set_restart(wt_opt)

        if 'check_totals' in opt_options['driver']['optimization']:
            if opt_options['driver']['optimization']['check_totals']:
                wt_opt.run_model()
                totals = wt_opt.compute_totals()
        
        if 'check_partials' in opt_options['driver']['optimization']:
            if opt_options['driver']['optimization']['check_partials']:
                wt_opt.run_model()
                checks = wt_opt.check_partials(compact_print=True)
                
        sys.stdout.flush()
        # Run openmdao problem
        print('rank {:} with color_i {:} entering to run openmdao'.format(rank, color_i))
        if opt_options['opt_flag']:
            wt_opt.run_driver()
        else:
            wt_opt.run_model()

        if (not MPI) or (MPI and rank == 0):
            # Save data coming from openmdao to an output yaml file
            froot_out = os.path.join(folder_output, opt_options['general']['fname_output'])
            # Remove the fst_vt key from the dictionary and write out the modeling options
            modeling_options['General']['openfast_configuration']['fst_vt'] = {}
            wt_initial.write_ontology(wt_opt, froot_out)
            wt_initial.write_options(froot_out)
            
            # Save data to numpy and matlab arrays
            fileIO.save_data(froot_out, wt_opt)

    if MPI and \
            (modeling_options['Level3']['flag'] or modeling_options['Level2']['flag']) and \
            (not opt_options['driver']['design_of_experiments']['flag']) and \
            color_i in color_map:
<<<<<<< HEAD
        print('rank {:} with color_i {:} entering to compute OF simulation'.format(rank, color_i))
=======
>>>>>>> 848b2406
        # subprocessor ranks spin, waiting for FAST simulations to run
        sys.stdout.flush()
        if rank in comm_map_up.keys():
            subprocessor_loop(comm_map_up)
        sys.stdout.flush()

        # close signal to subprocessors
        subprocessor_stop(comm_map_down)
        sys.stdout.flush()

    if MPI:
<<<<<<< HEAD
        print('rank {:} with color_i {:} waiting at the barrier'.format(rank, color_i))
=======
>>>>>>> 848b2406
        MPI.COMM_WORLD.Barrier()

    if rank == 0:
        return wt_opt, modeling_options, opt_options
    else:
        return [], [], []<|MERGE_RESOLUTION|>--- conflicted
+++ resolved
@@ -178,7 +178,6 @@
                 
         sys.stdout.flush()
         # Run openmdao problem
-        print('rank {:} with color_i {:} entering to run openmdao'.format(rank, color_i))
         if opt_options['opt_flag']:
             wt_opt.run_driver()
         else:
@@ -199,10 +198,6 @@
             (modeling_options['Level3']['flag'] or modeling_options['Level2']['flag']) and \
             (not opt_options['driver']['design_of_experiments']['flag']) and \
             color_i in color_map:
-<<<<<<< HEAD
-        print('rank {:} with color_i {:} entering to compute OF simulation'.format(rank, color_i))
-=======
->>>>>>> 848b2406
         # subprocessor ranks spin, waiting for FAST simulations to run
         sys.stdout.flush()
         if rank in comm_map_up.keys():
@@ -214,10 +209,6 @@
         sys.stdout.flush()
 
     if MPI:
-<<<<<<< HEAD
-        print('rank {:} with color_i {:} waiting at the barrier'.format(rank, color_i))
-=======
->>>>>>> 848b2406
         MPI.COMM_WORLD.Barrier()
 
     if rank == 0:
