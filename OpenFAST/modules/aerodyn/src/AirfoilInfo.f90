--- conflicted
+++ resolved
@@ -880,7 +880,6 @@
          if (CalcDefaults%S2             ) p%UA_BL%S2             =  0.00_ReKi
          if (CalcDefaults%S3             ) p%UA_BL%S3             =  0.00_ReKi
          if (CalcDefaults%S4             ) p%UA_BL%S4             =  0.00_ReKi
-<<<<<<< HEAD
          
             ! Set to default values:
          if (CalcDefaults%T_f0           ) p%UA_BL%T_f0           =  3.00_ReKi
@@ -926,53 +925,6 @@
             ! smooth cn slope for better calculations later:
          call kernelSmoothing(alpha_, CnSlope_raw, kernelType_TRIWEIGHT, 2.0_ReKi*D2R, CnSlope_)
          
-=======
-         
-            ! Set to default values:
-         if (CalcDefaults%T_f0           ) p%UA_BL%T_f0           =  3.00_ReKi
-         if (CalcDefaults%T_V0           ) p%UA_BL%T_V0           =  6.00_ReKi
-         if (CalcDefaults%T_p            ) p%UA_BL%T_p            =  1.70_ReKi
-         if (CalcDefaults%T_VL           ) p%UA_BL%T_VL           = 11.00_ReKi
-         if (CalcDefaults%b1             ) p%UA_BL%b1             =  0.14_ReKi
-         if (CalcDefaults%b2             ) p%UA_BL%b2             =  0.53_ReKi
-         if (CalcDefaults%b5             ) p%UA_BL%b5             =  5.00_ReKi
-         if (CalcDefaults%A1             ) p%UA_BL%A1             =  0.30_ReKi
-         if (CalcDefaults%A2             ) p%UA_BL%A2             =  0.70_ReKi
-         if (CalcDefaults%A5             ) p%UA_BL%A5             =  1.00_ReKi
-         if (CalcDefaults%St_sh          ) p%UA_BL%St_sh          =  0.19_ReKi
-         if (CalcDefaults%x_cp_bar       ) p%UA_BL%x_cp_bar       =  0.20_ReKi
-         if (CalcDefaults%UACutout       ) p%UA_BL%UACutout       = 45.00_ReKi*D2R       ! turn off UA at 45 degrees
-         if (CalcDefaults%UACutout_delta ) p%UA_BL%UACutout_delta =  5.00_ReKi*D2R       ! begin turning off 5 degrees before UAcutout
-         
-         if (CalcDefaults%filtCutOff     ) p%UA_BL%filtCutOff     =  0.50_ReKi
-         
-         p%UA_BL%UACutout_blend  = max(0.0_ReKi, abs(p%UA_BL%UACutout) - abs(p%UA_BL%UACutout_delta))
-         
-         !-------------------------------------
-         ! Calculate based on airfoil polar:
-         !-------------------------------------
-            ! if Cd is constant, does this cause issues???
-         iCdMin = minloc(p%Coefs(:,ColCd),DIM=1)
-         if (CalcDefaults%Cd0) p%UA_BL%Cd0 = p%Coefs(iCdMin,ColCd)
-         
-         alphaAtCdMin = p%alpha(iCdMin)
-         
-            ! compute cn:
-         do Row=1,p%NumAlf
-            cn(Row) = p%Coefs(Row,ColCl)*cos(p%alpha(Row)) + (p%Coefs(Row,ColCd) - p%UA_BL%Cd0)*sin(p%alpha(Row))
-         end do
-
-            ! compute cn and cl slopes (raw):
-         do Row=1,p%NumAlf-1
-            CnSlope_raw(Row) = (      cn(Row+1)       - cn(Row)            ) / (p%alpha(Row+1) - p%alpha(Row))
-            ClSlope_(   Row) = ( p%Coefs(Row+1,ColCl) - p%Coefs(Row,ColCl) ) / (p%alpha(Row+1) - p%alpha(Row))
-            alpha_(     Row) = 0.5_ReKi * (p%alpha(Row+1) + p%alpha(Row))
-         end do
-         
-            ! smooth cn slope for better calculations later:
-         call kernelSmoothing(alpha_, CnSlope_raw, kernelType_TRIWEIGHT, 2.0_ReKi*D2R, CnSlope_)
-         
->>>>>>> 0054e9e6
          
          CnSlopeAtCdMin = InterpStp( alphaAtCdMin, alpha_, CnSlope_, iLow, p%NumAlf-1 )
          
@@ -1091,19 +1043,12 @@
                         fullySeparate = p%Coefs(Row,ColCl) / 2.0_ReKi                      ! Eq. 61
                      end if
                   
-<<<<<<< HEAD
+                     p%Coefs(Row,col_fs) = fullySeparate
+
                   end if
                
                   p%Coefs(Row,ColUAf) = f_st
-                  p%Coefs(Row,col_fs) = fullySeparate
-=======
-                     p%Coefs(Row,col_fs) = fullySeparate
-
-                  end if
-               
-                  p%Coefs(Row,ColUAf) = f_st
-
->>>>>>> 0054e9e6
+
                end do
                
                ! Compute variables to help x3 state with +/-180-degree wrap-around issues
@@ -1242,7 +1187,6 @@
          temp               = p%UA_BL%alphaUpper
          p%UA_BL%alphaUpper = p%UA_BL%alphaLower
          p%UA_BL%alphaLower = temp
-<<<<<<< HEAD
       end if
          
       !------------------------------------------------
@@ -1289,54 +1233,6 @@
       else
          iHigh_2 = iHigh + 1
       end if
-=======
-      end if
-         
-      !------------------------------------------------
-      ! find iLow where p%alpha(iLow) = p%UA_BL%alphaLower
-      ! Note that we may have specified an alphaLower that is not in the input alpha table, so we get the closest value
-      !------------------------------------------------
-      iLow = 1 ! start at first index
-      CALL LocateBin( p%UA_BL%alphaLower, p%alpha, iLow, p%NumAlf )
-      if (iLow < p%NumAlf) then
-         if ( p%alpha(iLow+1) - p%UA_BL%alphaLower < p%UA_BL%alphaLower - p%alpha(iLow) ) then ! see if p%alpha(iLow) or p%alpha(iLow+1) is the closest index
-            if (p%UA_BL%alphaUpper > p%alpha(iLow+1)) iLow = iLow + 1                !if we don't go past, alphaUpper, use the closest alpha: p%alpha(iLow+1)
-         end if
-      else
-         iLow = p%NumAlf - 1 ! we can't have IndLower > IndUpper, so fix it here.
-      end if
-         ! figure out which side of iLow to compute the slope later:
-      if (p%UA_BL%alphaLower < p%alpha(iLow) .and. iLow > 1) then
-         iLow_2= iLow - 1
-      else
-         iLow_2 = iLow + 1
-      end if
-      iLow_1 = iLow
-      
-         ! get value
-      p%UA_BL%c_alphaLower = InterpStp( p%UA_BL%alphaLower, p%alpha, cn_cl, iLow, p%NumAlf )
-
-      !------------------------------------------------
-      ! find iHigh where p%alpha(iHigh) is approximately p%UA_BL%alphaUpper
-      ! Note that we may have specified an alphaUpper that is not in the input alpha table, so we get the closest value
-      ! also making sure that iLow < iHigh
-      !------------------------------------------------
-      iHigh = iLow_1 ! start at first index
-      CALL LocateStp( p%UA_BL%alphaUpper, p%alpha, iHigh, p%NumAlf )
-      if (iHigh < p%NumAlf) then
-         if (iHigh >= iLow) then
-            if ( p%alpha(iHigh+1) - p%UA_BL%alphaUpper < p%UA_BL%alphaUpper - p%alpha(iHigh) ) iHigh = iHigh + 1
-         else 
-            iHigh = iLow + 1
-         end if
-      end if
-         ! figure out which side of iHigh to compute the slope later:
-      if (p%UA_BL%alphaUpper < p%alpha(iHigh) .or. iHigh == p%NumAlf) then
-         iHigh_2= iHigh - 1
-      else
-         iHigh_2 = iHigh + 1
-      end if
->>>>>>> 0054e9e6
       iHigh_1 = iHigh
 
       p%UA_BL%c_alphaUpper = InterpStp( p%UA_BL%alphaUpper, p%alpha, cn_cl, iHigh, p%NumAlf )
